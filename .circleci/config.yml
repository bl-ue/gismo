version: 2.0
jobs:
  macos_x86_64_xcode10_cxx98_release:
    macos:
      xcode: "10.3.0"
    working_directory: ~/gismo
    environment:
      MAKEFLAGS: -j4
    steps:
      - run:
          name: Install dependencies
          command: brew update; brew install cmake
      - checkout
      - run:
          name: Configure G+Smo on MacOS
          command: cmake . -DBUILDNAME="macos_x86_64_xcode10_cxx98_release" -DSITE="$CIRCLE_USERNAME-$CIRCLE_BRANCH [cci]" -DGISMO_INSOURCE_BUILD=ON -DGISMO_BUILD_UNITTESTS=ON -DCMAKE_CXX_STANDARD=98 -DGISMO_WITH_ONURBS=ON
      - run:
          name: Build and test G+Smo on MacOS
          command: ctest $MAKEFLAGS --output-on-failure -D ExperimentalStart -D ExperimentalConfigure -D ExperimentalBuild -D ExperimentalTest -D ExperimentalSubmit #-D ExperimentalMemCheck

  macos_x86_64_xcode10_cxx11_release:
    macos:
      xcode: "10.3.0"
    working_directory: ~/gismo
    environment:
      MAKEFLAGS: -j4
    steps:
      - run:
          name: Install dependencies
          command: brew install cmake
      - checkout
      - run:
          name: Configure G+Smo on MacOS
          command: cmake . -DBUILDNAME="macos_x86_64_xcode10_cxx11_release" -DSITE="$CIRCLE_USERNAME-$CIRCLE_BRANCH [cci]" -DGISMO_INSOURCE_BUILD=ON -DGISMO_BUILD_UNITTESTS=ON -DCMAKE_CXX_STANDARD=11 -DGISMO_WITH_ONURBS=ON
      - run:
          name: Build and test G+Smo on MacOS
          command: ctest $MAKEFLAGS --output-on-failure -D ExperimentalStart -D ExperimentalConfigure -D ExperimentalBuild -D ExperimentalTest -D ExperimentalSubmit #-D ExperimentalMemCheck

  macos_x86_64_xcode11_cxx14_release:
    macos:
      xcode: "11.7.0"
    working_directory: ~/gismo
    environment:
      MAKEFLAGS: -j4
    steps:
      - run:
          name: Install dependencies
          command: brew install cmake
      - checkout
      - run:
          name: Configure G+Smo on MacOS
          command: cmake . -DBUILDNAME="macos_x86_64_xcode11_cxx14_release" -DSITE="$CIRCLE_USERNAME-$CIRCLE_BRANCH [cci]" -DGISMO_INSOURCE_BUILD=ON -DGISMO_BUILD_UNITTESTS=ON -DCMAKE_CXX_STANDARD=14 -DGISMO_WITH_ONURBS=ON
      - run:
          name: Build and test G+Smo on MacOS
          command: ctest $MAKEFLAGS --output-on-failure -D ExperimentalStart -D ExperimentalConfigure -D ExperimentalBuild -D ExperimentalTest -D ExperimentalSubmit #-D ExperimentalMemCheck

  macos_x86_64_xcode12_cxx17_release:
    macos:
      xcode: "12.1.0"
    working_directory: ~/gismo
    environment:
      MAKEFLAGS: -j4
    steps:
      - run:
          name: Install dependencies
          command: brew install cmake
      - checkout
      - run:
          name: Configure G+Smo on MacOS
          command: cmake . -DBUILDNAME="macos_x86_64_xcode12_cxx17_release" -DSITE="$CIRCLE_USERNAME-$CIRCLE_BRANCH [cci]" -DGISMO_INSOURCE_BUILD=ON -DGISMO_BUILD_UNITTESTS=ON -DCMAKE_CXX_STANDARD=17 -DGISMO_WITH_ONURBS=ON
      - run:
          name: Build and test G+Smo on MacOS
          command: ctest $MAKEFLAGS --output-on-failure -D ExperimentalStart -D ExperimentalConfigure -D ExperimentalBuild -D ExperimentalTest -D ExperimentalSubmit #-D ExperimentalMemCheck

  macos_x86_64_xcode12_cxx20_release:
    macos:
      xcode: "12.1.0"
    working_directory: ~/gismo
    environment:
      MAKEFLAGS: -j4
    steps:
      - run:
          name: Install dependencies
          command: brew install cmake
      - checkout
      - run:
          name: Configure G+Smo on MacOS
          command: cmake . -DBUILDNAME="macos_x86_64_xcode12_cxx20_release" -DSITE="$CIRCLE_USERNAME-$CIRCLE_BRANCH [cci]" -DGISMO_INSOURCE_BUILD=ON -DGISMO_BUILD_UNITTESTS=ON -DCMAKE_CXX_STANDARD=20 -DGISMO_WITH_ONURBS=ON
      - run:
          name: Build and test G+Smo on MacOS
          command: ctest $MAKEFLAGS --output-on-failure -D ExperimentalStart -D ExperimentalConfigure -D ExperimentalBuild -D ExperimentalTest -D ExperimentalSubmit #-D ExperimentalMemCheck

workflows:
  version: 2
  build:
    jobs:
<<<<<<< HEAD
      - macos_x86_64_xcode9_cxx98_release:
          filters:
            branches:
              only: stable
      - macos_x86_64_xcode10_cxx11_release:
          filters:
            branches:
              only: stable
      - macos_x86_64_xcode11_cxx14_release:
          filters:
            branches:
              only: stable
      - macos_x86_64_xcode12_cxx17_release:
          filters:
            branches:
              only: ci_test
      - macos_x86_64_xcode12_cxx20_release:
          filters:
            branches:
              only: ci_test
=======
      - macos_x86_64_xcode10_cxx98_release
      - macos_x86_64_xcode10_cxx11_release
      - macos_x86_64_xcode11_cxx14_release
      - macos_x86_64_xcode12_cxx17_release
>>>>>>> b2218d4a
<|MERGE_RESOLUTION|>--- conflicted
+++ resolved
@@ -94,8 +94,7 @@
   version: 2
   build:
     jobs:
-<<<<<<< HEAD
-      - macos_x86_64_xcode9_cxx98_release:
+      - macos_x86_64_xcode10_cxx98_release:
           filters:
             branches:
               only: stable
@@ -114,10 +113,4 @@
       - macos_x86_64_xcode12_cxx20_release:
           filters:
             branches:
-              only: ci_test
-=======
-      - macos_x86_64_xcode10_cxx98_release
-      - macos_x86_64_xcode10_cxx11_release
-      - macos_x86_64_xcode11_cxx14_release
-      - macos_x86_64_xcode12_cxx17_release
->>>>>>> b2218d4a
+              only: ci_test