/** @file poisson2_example.cpp

    @brief Tutorial on how to use expression assembler to solve the Poisson equation

    This file is part of the G+Smo library.

    This Source Code Form is subject to the terms of the Mozilla Public
    License, v. 2.0. If a copy of the MPL was not distributed with this
    file, You can obtain one at http://mozilla.org/MPL/2.0/.

    Author(s): A. Mantzaflaris
*/

//! [Include namespace]
#include <gismo.h>

#  define MatExprType  auto

namespace gismo{
namespace expr{

// Comments for var1:
// - TODO: dimensionm indep. later on
template<class E>
class var1_expr : public _expr<var1_expr<E> >
{
public:
    typedef typename E::Scalar Scalar;

private:

    typename E::Nested_t _u;
    typename gsGeometryMap<Scalar>::Nested_t _G;

public:
    enum{ Space = E::Space };

    var1_expr(const E & u, const gsGeometryMap<Scalar> & G) : _u(u), _G(G) { }

    mutable gsMatrix<Scalar> res;

    mutable gsMatrix<Scalar> bGrads, cJac;
    mutable gsVector<Scalar,3> m_v, normal;
    EIGEN_MAKE_ALIGNED_OPERATOR_NEW

    // helper function
    static inline gsVector<Scalar,3> vecFun(index_t pos, Scalar val)
    {
        gsVector<Scalar,3> result = gsVector<Scalar,3>::Zero();
        result[pos] = val;
        return result;
    }

    MatExprType eval(const index_t k) const
    {
        const index_t A = _u.cardinality()/_u.targetDim();
        res.resize(A*_u.targetDim(), cols()); // rows()*

        normal = _G.data().normal(k);// not normalized to unit length
        bGrads = _u.data().values[1].col(k);
        cJac = _G.data().values[1].reshapeCol(k, _G.data().dim.first, _G.data().dim.second).transpose();
        const Scalar measure =  _G.data().measures.at(k);

        for (index_t d = 0; d!= cols(); ++d) // for all basis function components
        {
            const short_t s = d*A;
            for (index_t j = 0; j!= A; ++j) // for all actives
            {
                // Jac(u) ~ Jac(G) with alternating signs ?..
                m_v.noalias() = (vecFun(d, bGrads.at(2*j  ) ).cross( cJac.col(1).template head<3>() )
                              - vecFun(d, bGrads.at(2*j+1) ).cross( cJac.col(0).template head<3>() )) / measure;

                // ---------------  First variation of the normal
                res.row(s+j).noalias() = (m_v - ( normal.dot(m_v) ) * normal).transpose();
            }
        }

        // gsDebugVar(res.rows());
        // gsDebugVar(res.cols());
        // gsDebugVar(res);
        return res;
    }

    index_t rows() const
    {
        return 1; //cols() * _u.data().values[1].rows() / _u.source().domainDim();
    }

    index_t cols() const { return _u.dim(); }

    void setFlag() const
    {
        _u.data().flags |= NEED_GRAD | NEED_ACTIVE;
        _G.data().flags |= NEED_NORMAL | NEED_DERIV | NEED_MEASURE;
    }

    void parse(gsSortedVector<const gsFunctionSet<Scalar>*> & evList) const
    {
        evList.push_sorted_unique(&_u.source());
        _u.data().flags |= NEED_GRAD;
        _G.data().flags |= NEED_NORMAL | NEED_DERIV | NEED_MEASURE;
    }

    const gsFeSpace<Scalar> & rowVar() const { return _u.rowVar(); }
    const gsFeSpace<Scalar> & colVar() const
    {return gsNullExpr<Scalar>::get();}

    static constexpr bool rowSpan() {return E::rowSpan(); }
    static constexpr bool colSpan() {return false;}

    void print(std::ostream &os) const { os << "var1("; _u.print(os); os <<")"; }
};

// Comments for var2:
// - TODO: dimensionm indep. later on
// - TODO: how to structure this matrix
template<class E1, class E2>
class var2_expr : public _expr<var2_expr<E1,E2> >
{
public:
    typedef typename E1::Scalar Scalar;

private:

    typename E1::Nested_t _u;
    typename E2::Nested_t _v;
    typename gsGeometryMap<Scalar>::Nested_t _G;

public:
    enum{ Space = E1::Space };

    var2_expr( const E1 & u, const E2 & v, const gsGeometryMap<Scalar> & G) : _u(u),_v(v), _G(G) { }

    mutable gsMatrix<Scalar> res;

    mutable gsMatrix<Scalar> uGrads, vGrads, cJac, cDer2;
    mutable gsVector<Scalar,3> m_u, m_v, normal, m_uv, m_u_der, n_der, n_der2, tmp;
    EIGEN_MAKE_ALIGNED_OPERATOR_NEW

    // helper function
    static inline gsVector<Scalar,3> vecFun(index_t pos, Scalar val)
    {
        gsVector<Scalar,3> result = gsVector<Scalar,3>::Zero();
        result[pos] = val;
        return result;
    }

    MatExprType eval(const index_t k) const
    {
        res.resize(rows(), cols());

        normal = _G.data().normals.col(k);
        uGrads = _u.data().values[1].col(k);
        vGrads = _v.data().values[1].col(k);
        cJac = _G.data().values[1].reshapeCol(k, _G.data().dim.first, _G.data().dim.second).transpose();
        cDer2 = _G.data().values[2].reshapeCol(k, _G.data().dim.second, _G.data().dim.second);

        const index_t cardU = _u.data().values[0].rows(); // cardinality of u
        const index_t cardV = _v.data().values[0].rows(); // cardinality of v
        gsDebugVar(cardU);
        const index_t numHess = cDer2.rows();
        const Scalar measure =  _G.data().measures.at(k);


        for (index_t j = 0; j!= cardU; ++j) // for all basis functions u (1)
        {
            for (index_t i = 0; i!= cardV; ++i) // for all basis functions v (1)
            {
                for (index_t d = 0; d!= _u.dim(); ++d) // for all basis functions u (2)
                {
                    m_u.noalias() = vecFun(d, uGrads.at(2*j  ) ).cross( cJac.col(1).template head<3>() )
                                  - vecFun(d, uGrads.at(2*j+1) ).cross( cJac.col(0).template head<3>() ) / measure;
                    const short_t s = d*cardU;
                    for (index_t c = 0; c!= _v.dim(); ++c) // for all basis functions v (2)
                    {
                        const short_t r = c*cardV;
                        m_v.noalias() = vecFun(c, vGrads.at(2*i  ) ).cross( cJac.col(1).template head<3>() )
                                      - vecFun(c, vGrads.at(2*i+1) ).cross( cJac.col(0).template head<3>() ) / measure;

                        n_der = (m_v - ( normal.dot(m_v) ) * normal);

                        m_uv.noalias() = vecFun(d, uGrads.at(2*j  ) ).cross( vecFun(c, vGrads.at(2*i+1) ) )
                                       - vecFun(d, uGrads.at(2*j+1) ).cross( vecFun(c, vGrads.at(2*i  ) ) ) / measure;

                        m_u_der.noalias() = (m_uv - ( normal.dot(m_v) ) * m_u);

                        // ---------------  Second variation of the normal
                        tmp = m_u_der - (m_u.dot(n_der) + normal.dot(m_u_der) ) * normal - (normal.dot(m_u) ) * n_der;

                        // NOTE: This all happens in Colspace. Is that right?
                        // NOTE: We multiply with the column of c. This means that we multiply with [d11 c1, d22 c1, d12 c1]. Should't it be [d11 c1, d11 c2, d11 c3]. We simplyneed to transppse c.
                        for (index_t l=0; l != numHess; l++) // per hessian entry of c
                        {
                            res(s + j, r + i + l*_u.dim()*cardU ) = tmp.dot(cDer2.row(l));
                        }
                    }
                }
            }
        }

        return res;
    }

    index_t rows() const
    {
        return _u.dim() * _u.data().values[0].rows();
    }

    index_t cols() const
    {
        return  _u.source().domainDim() * (_u.source().domainDim()+1) / 2 * _v.dim() * _v.data().values[0].rows(); // hessian of c has dimension d(d+1)/2 and the columnspace of v has dimension v.dim()*numActive
    }

    void setFlag() const
    {
        _u.data().flags |= NEED_GRAD;
        _G.data().flags |= NEED_NORMAL | NEED_DERIV | NEED_2ND_DER | NEED_MEASURE;
    }

    void parse(gsSortedVector<const gsFunctionSet<Scalar>*> & evList) const
    {
        evList.push_sorted_unique(&_u.source());
        _u.data().flags |= NEED_GRAD;
        _G.data().flags |= NEED_OUTER_NORMAL | NEED_DERIV | NEED_MEASURE;
    }

    const gsFeSpace<Scalar> & rowVar() const { true; }
    const gsFeSpace<Scalar> & colVar() const { true; }

    static constexpr bool rowSpan() {return true; }
    static constexpr bool colSpan() {return true; }

    void print(std::ostream &os) const { os << "var2("; _u.print(os); os <<")"; }
};


template<class E1, class E2>
class deriv2dot_expr : public _expr<deriv2dot_expr<E1, E2> >
{
public:
    typedef typename E1::Scalar Scalar;

private:

    typename E1::Nested_t _u;
    typename E2::Nested_t _v;

public:
    enum{ Space = E1::Space };

    deriv2dot_expr(const E1 & u, const E2 & v) : _u(u), _v(v) { }

    mutable gsMatrix<Scalar> res,tmp, vEv;

    const gsMatrix<Scalar> & eval(const index_t k) const { return eval_impl(_u,k); }

    index_t rows() const //(components)
    {
        // return _u.data().values[2].rows() / _u.data().values[0].rows(); // numHessian dimensions
        // return _u.source().targetDim(); // no. dimensions should be 3
        return 3; // _u.dim() for space or targetDim() for geometry
    }

    index_t cols() const
    {
        return _u.source().domainDim() * ( _u.source().domainDim() + 1 ) / 2;
    }

    void setFlag() const
    {
        _u.data().flags |= NEED_DERIV2;
        _v.setFlag();
    }

    void parse(gsSortedVector<const gsFunctionSet<Scalar>*> & evList) const
    {
        evList.push_sorted_unique(&_u.source());
        _u.data().flags |= NEED_DERIV2;
    }

    const gsFeSpace<Scalar> & rowVar() const { return _u.rowVar(); }
    const gsFeSpace<Scalar> & colVar() const { return _v.rowVar(); }

    static constexpr bool rowSpan() {return E1::rowSpan(); }
    static constexpr bool colSpan() {return E2::rowSpan();}

    void print(std::ostream &os) const { os << "deriv2("; _u.print(os); _v.print(os); os <<")"; }

private:
    template<class U> inline
    typename util::enable_if< util::is_same<U,gsGeometryMap<Scalar> >::value, const gsMatrix<Scalar> & >::type
    eval_impl(const U & u, const index_t k)  const
    {
        /*
            Here, we multiply the hessian of the geometry map by a vector, which possibly has multiple actives.
            The hessian of the geometry map c has the form: hess(c)
            [d11 c1, d11 c2, d11 c3]
            [d22 c1, d22 c2, d22 c3]
            [d12 c1, d12 c2, d12 c3]
            And we want to compute [d11 c .v; d22 c .v;  d12 c .v] ( . denotes a dot product and c and v are both vectors)
            So we simply evaluate for every active basis function v_k the product hess(c).v_k
        */


        // evaluate the geometry map of U
        tmp =_u.data().values[2].reshapeCol(k, rows(), _u.data().dim.second).transpose();
        vEv = _v.eval(k);

        // gsDebugVar(tmp.rows());
        // gsDebugVar(tmp.cols());
        // gsDebugVar(vEv.rows());
        // gsDebugVar(vEv.cols());

        res = vEv * tmp;

        //..
        return res;
    }

    template<class U> inline
    typename util::enable_if<util::is_same<U,gsFeSpace<Scalar> >::value, const gsMatrix<Scalar> & >::type
    eval_impl(const U & u, const index_t k) const
    {
        /*
            We assume that the basis has the form v*e_i where e_i is the unit vector with 1 on index i and 0 elsewhere
            This implies that hess(v) = [hess(v_1), hess(v_2), hess(v_3)] only has nonzero entries in column i. Hence,
            hess(v) . normal = hess(v_i) * n_i (vector-scalar multiplication. The result is then of the form
            [hess(v_1)*n_1 .., hess(v_1)*n_1 .., hess(v_1)*n_1 ..]. Here, the dots .. represent the active basis functions.
        */
        const index_t numAct = u.data().values[0].rows();
        res.resize(rows()*numAct, cols() );
        tmp.transpose() =_u.data().values[2].reshapeCol(k, rows() , numAct );
        vEv = _v.eval(k);

        for (index_t i = 0; i!=_u.dim(); i++)
            res.block(i*numAct, 0, numAct, cols() ) = tmp * vEv.at(i);

        return res;
    }

};

template<class E>
class deriv2_expr : public _expr<deriv2_expr<E> >
{
public:
    typedef typename E::Scalar Scalar;

private:

    typename E::Nested_t _u;

public:
    enum{ Space = E::Space };

    deriv2_expr(const E & u) : _u(u) { }

    mutable gsMatrix<Scalar> res;

    const gsMatrix<Scalar> & eval(const index_t k) const
    {
        //gsDebugVar(_u.targetDim());
        //const index_t c = _u.cardinality() / _u.targetDim();
        res = _u.data().values[2].blockDiag(_u.targetDim());
        return res;
    }

    index_t rows() const //(components)
    {
        // return _u.data().values[2].rows() / _u.data().values[0].rows(); // numHessian dimensions
        // return _u.source().targetDim(); // no. dimensions should be 3
        return 3; // _u.dim() for space or targetDim() for geometry
    }

    index_t cols() const
    {
        return _u.source().domainDim() * ( _u.source().domainDim() + 1 ) / 2;
    }

    void setFlag() const
    {
        _u.data().flags |= NEED_DERIV2|NEED_ACTIVE;
    }

    void parse(gsSortedVector<const gsFunctionSet<Scalar>*> & evList) const
    {
        evList.push_sorted_unique(&_u.source());
        _u.data().flags |= NEED_DERIV2;
    }

    const gsFeSpace<Scalar> & rowVar() const { return _u.rowVar(); }
    const gsFeSpace<Scalar> & colVar() const { return _u.rowVar(); }

    static constexpr bool rowSpan() {return E::rowSpan(); }
    static constexpr bool colSpan() {return E::rowSpan();}

    void print(std::ostream &os) const { os << "deriv2("; _u.print(os); os <<")"; }
};



// template<class E1, class E2>
// class hessdot_expr : public _expr<hessdot_expr<E1,E2> >
// {
//     typename E1::Nested_t _u;
//     typename E2::Nested_t _v;

// public:
//     enum{ Space = E1::Space };

//     typedef typename E1::Scalar Scalar;

//     hessdot_expr(const E1 & u, const E2 & v) : _u(u), _v(v) {}

//     mutable gsMatrix<Scalar> res, hess, tmp;
//     mutable gsMatrix<Scalar> normalMat;

//     MatExprType eval(const index_t k) const
//     {
//         const gsFuncData<Scalar> & udata = _u.data(); // udata.values[2].col(k)
//         const index_t numAct = udata.values[0].rows();
//         const gsAsConstMatrix<Scalar> ders(udata.values[2].col(k).data(), 3, numAct );

//         tmp = _v.eval(k);

//         res.resize(rows(), cols() );


//             for (index_t i = 0; i!=tmp.rows(); ++i)
//             {
//                 res.block(i*numAct, 0, numAct, 3).noalias() = ders.transpose() * tmp.at(i);
//             }

//         return res;
//     }

//     index_t rows() const
//     {
//         return _u.dim() * _u.data().values[0].rows();
//     }

//     index_t cols() const
//     {
//         return // ( E2::rowSpan() ? rows() : 1 ) *
//             _u.data().values[2].rows() / _u.data().values[0].rows();//=3
//     }

//     void setFlag() const
//     {
//         _u.data().flags |= NEED_2ND_DER;
//         _v.setFlag();
//     }

//     void parse(gsSortedVector<const gsFunctionSet<Scalar>*> & evList) const
//     {
//         //GISMO_ASSERT(NULL!=m_fd, "FeVariable: FuncData member not registered");
//         evList.push_sorted_unique(&_u.source());
//         _u.data().flags |= NEED_2ND_DER;
//     }

//     const gsFeSpace<Scalar> & rowVar() const { return _u.rowVar(); }
//     const gsFeSpace<Scalar> & colVar() const { return _v.rowVar(); }

//     static constexpr bool rowSpan() {return E1::rowSpan(); }
//     static constexpr bool colSpan() {return E2::rowSpan(); }

//     void print(std::ostream &os) const { os << "hessdot("; _u.print(os); os <<")"; }
// };


/**
   Takes
   A: rowspace
   B: rowspace
   C: vector

   and computes

   A* : B

   where A* = A "hadamard" C
 */
template<class E1, class E2, class E3>
class flatdot_expr  : public _expr<flatdot_expr<E1,E2,E3> >
{
public:
    typedef typename E1::Scalar Scalar;
    enum {ScalarValued = 0, Space = E1::Space};
private:
    typename E1::Nested_t _A;
    typename E2::Nested_t _B;
    typename E3::Nested_t _C;
    mutable gsMatrix<Scalar> tmpA, tmpB, tmpC, res;

public:

    flatdot_expr(_expr<E1> const& A, _expr<E2> const& B, _expr<E3> const& C) : _A(A),_B(B),_C(C)
    {
        //GISMO_ASSERT( _u.rows()*_u.cols() == _n*_m, "Wrong dimension"); //
    }

    const gsMatrix<Scalar> & eval(const index_t k) const
    {
        const index_t Ac = _A.cols();
        //const index_t Ar = _A.rows();
        const index_t An = _A.cardinality();
        const index_t Bc = _B.cols();
        //const index_t Br = _B.rows();
        const index_t Bn = _B.cardinality();

        MatExprType eA = _A.eval(k);
        const MatExprType eB = _B.eval(k);

        // multiply by C
        const MatExprType eC = _C.eval(k);

        // gsDebugVar(Ac);
        // gsDebugVar(Ar);
        // gsDebugVar(An);
        // gsDebugVar(Bc);
        // gsDebugVar(Br);
        // gsDebugVar(Bn);
        // gsDebugVar(eC);

        for (index_t i = 0; i!=An; ++i)
        {
            // gsDebugVar(eA(0,2*i  ));
            // gsDebugVar(eA(0,2*i+1));
            // gsDebugVar(eC);

            eA(0,2*i  ) *= eC(0);
            eA(1,2*i+1) *= eC(1);
            eA(1,2*i)   *= eC(2);
            eA(0,2*i+1) *= eC(2);
        }

        res.resize(An, Bn);
        for (index_t i = 0; i!=An; ++i)
            for (index_t j = 0; j!=Bn; ++j)
            {
                res(i,j) = ( eA.middleCols(i*Ac,Ac) * eB.middleCols(j*Bc,Bc) ).sum();
            }

        return res;
    }

    index_t rows() const { return 1; }
    index_t cols() const { return 1; }
    void setFlag() const { _A.setFlag();_B.setFlag();_C.setFlag(); }

    void parse(gsSortedVector<const gsFunctionSet<Scalar>*> & evList) const
    { _A.parse(evList);_B.parse(evList);_C.parse(evList); }

    const gsFeSpace<Scalar> & rowVar() const { return _A.rowVar(); }
    const gsFeSpace<Scalar> & colVar() const { return _B.colVar(); }
    index_t cardinality_impl() const { return _A.cardinality_impl(); }

    static constexpr bool rowSpan() {return E1::rowSpan();}
    static bool colSpan() {return E2::colSpan();}

    void print(std::ostream &os) const { os << "flatdot("; _A.print(os);_B.print(os);_C.print(os); os<<")"; }
};


template<class E> EIGEN_STRONG_INLINE
var1_expr<E> var1(const E & u, const gsGeometryMap<typename E::Scalar> & G) { return var1_expr<E>(u, G); }

template<class E1, class E2> EIGEN_STRONG_INLINE
var2_expr<E1,E2> var2(const E1 & u, const E2 & v, const gsGeometryMap<typename E1::Scalar> & G)
{ return var2_expr<E1,E2>(u,v, G); }

// template<class E1, class E2> EIGEN_STRONG_INLINE
// hessdot_expr<E1,E2> hessdot(const E1 & u, const E2 & v) { return hessdot_expr<E1,E2>(u, v); }

template<class E> EIGEN_STRONG_INLINE
deriv2_expr<E> deriv2(const E & u) { return deriv2_expr<E>(u); }

template<class E1, class E2> EIGEN_STRONG_INLINE
deriv2dot_expr<E1, E2> deriv2(const E1 & u, const E2 & v) { return deriv2dot_expr<E1, E2>(u,v); }

template<class E1, class E2, class E3> EIGEN_STRONG_INLINE
flatdot_expr<E1,E2,E3> flatdot(const E1 & u, const E2 & v, const E3 & w)
{ return flatdot_expr<E1,E2,E3>(u, v, w); }

}
}


using namespace gismo;

//! [Include namespace]



int main(int argc, char *argv[])
{
    //! [Parse command line]
    bool plot = false;
    index_t numRefine  = 1;
    index_t numElevate = 0;
    bool last = false;
    std::string fn("pde/poisson2d_bvp.xml");

    gsCmdLine cmd("Tutorial on solving a Poisson problem.");
    cmd.addInt( "e", "degreeElevation",
                "Number of degree elevation steps to perform before solving (0: equalize degree in all directions)", numElevate );
    cmd.addInt( "r", "uniformRefine", "Number of Uniform h-refinement steps to perform before solving",  numRefine );
    cmd.addString( "f", "file", "Input XML file", fn );
    cmd.addSwitch("last", "Solve solely for the last level of h-refinement", last);
    cmd.addSwitch("plot", "Create a ParaView visualization file with the solution", plot);

    try { cmd.getValues(argc,argv); } catch (int rv) { return rv; }
    //! [Parse command line]

    //! [Read input file]

    gsFileData<> fd(fn);
    gsInfo << "Loaded file "<< fd.lastPath() <<"\n";

    gsMultiPatch<> mp;

    // Annulus
    fd.getId(0, mp); // id=0: Multipatch domain

    // Unit square
    // mp.addPatch( gsNurbsCreator<>::BSplineSquare(numElevate+1) ); // degree



    //! [Read input file]

    //! [Refinement]
    gsMultiBasis<> dbasis(mp);

    // Elevate and p-refine the basis to order p + numElevate
    // where p is the highest degree in the bases
    dbasis.setDegree( dbasis.maxCwiseDegree() + numElevate);

    // h-refine each basis
    if (last)
    {
        for (int r =0; r < numRefine-1; ++r)
            dbasis.uniformRefine();
        numRefine = 0;
    }

    mp.embed(3);
    gsInfo << "Patches: "<< mp.nPatches() <<", degree: "<< dbasis.minCwiseDegree() <<"\n";
    //! [Refinement]

    //! [Problem setup]
    gsExprAssembler<> A(1,1);

    //gsInfo<<"Active options:\n"<< A.options() <<"\n";
    typedef gsExprAssembler<>::geometryMap geometryMap;
    typedef gsExprAssembler<>::variable    variable;
    typedef gsExprAssembler<>::space       space;
    typedef gsExprAssembler<>::solution    solution;

    // Elements used for numerical integration
    A.setIntegrationElements(dbasis);
    gsExprEvaluator<> ev(A);

    // Set the geometry map
    geometryMap G = A.getMap(mp);
    geometryMap defG = G;           // defG ??????

    // Set the discretization space
    space u = A.getSpace(dbasis, 3);
    u.setInterfaceCont(0);

    // Solution vector and solution variable
    gsMatrix<> solVector, vec3(3,1); vec3.setZero();
    solution u_sol = A.getSolution(u, solVector);

    gsFunctionExpr<> materialMat("1","0","0","0","1","0","0","0","1",3);
    variable mm = A.getCoeff(materialMat, G);


    gsFunctionExpr<> mult2t("1","0","0","0","1","0","0","0","2",3);
    variable m2 = A.getCoeff(mult2t, G);

    gsFunctionExpr<> thickness("1", 2);
    variable tt = A.getCoeff(thickness);

    gsFunctionExpr<> force("0","0""1", 3);
    variable ff = A.getCoeff(force, G);

    gsSparseSolver<>::CGDiagonal solver;

    //! [Problem setup]

    //! [Solver loop]
    gsVector<> l2err(numRefine+1), h1err(numRefine+1);
    gsInfo<< "(dot1=assembled, dot2=solved, dot3=got_error)\n"
        "\nDoFs: ";
    for (int r=0; r<=numRefine; ++r)
    {
        dbasis.uniformRefine();

        // Initialize the system
        A.initSystem();

        gsInfo<< A.numDofs() <<"\n"<<std::flush;

        // Compute the system matrix and right-hand side

        auto E_m = 0.5 * ( flat(jac(defG).tr()*jac(defG)) - flat(jac(G).tr()* jac(G)) ); //[checked]
        auto E_m2 = 0.5 * ( jac(defG).tr()*jac(defG) - jac(G).tr()* jac(G) );

        auto E_m_der = flat( jac(u).tr() * jac(defG) ) ; //[checked]
        // auto E_m_der2 = flat( jac(u).tr() * jac(u) );
        auto E_m_der2 = flatdot( jac(u).tr(),jac(u), E_m.tr() * reshape(mm,3,3) );

        auto E_f = ( deriv2(defG,sn(defG).normalized().tr()) - deriv2(G,sn(G).normalized().tr()) ) * reshape(m2,3,3) ;//[checked]
        auto E_f_der = ( deriv2(u,sn(defG).normalized().tr() ) + deriv2(defG,var1(u,G) ) ) * reshape(m2,3,3);
        //auto E_f_der2 = reshape(m2,3,3) * ( 2 * deriv2(u) * var1(u,defG).tr() + var2(u,u,defG) );

        auto E_f_der2 = flatdot(
            deriv2(u).tr(),
            var1(u,defG).tr(),
            E_f.tr() * reshape(mm,3,3) );
        //    + flatdot( reshape(m2,3,3) * deriv2(u).tr() , var1(u,defG).tr(), E_f.tr() * reshape(mm,3,3) ).tr()

            // + var2*Ef
            ;

        //A.assemble( tt * ( E_m.tr() * reshape(mm,3,3) * E_m_der2 + E_m_der.tr() * reshape(mm,3,3) * E_m_der ) +
        //             (tt*tt*tt/3.0) *( E_f * mm * E_f_der2 + E_f_der * mm * E_f_der ), // Matrix

        //             tt * ( E_m * mm * E_m_der ) + (tt*tt*tt/3.0) *( E_f * mm * E_f_der )  // Rhs
        //             - u * ff.tr()
        //     );

        gsVector<> pt(2); pt.setConstant(0.5);
        gsMatrix<> evresult = ev.eval(
            // E_m              // works; output 3 x 1
            // E_m_der          // works; output 3 x 27
            // E_m_der2         // works; output 27 x 27
//             E_f              // works: output 3 x 1
//             E_f_der          // works output  27 x 3
             E_f_der2         // does not work;

//            deriv2(u,var1(u,G))
//            deriv2(u)

<<<<<<< HEAD
            deriv2(G,var1(u,G))
=======
//
//            deriv2(G,var1(u,G))
//            deriv2(G, var1(u,G) )
>>>>>>> d5673d2b
            // var2(u,u,defG)

            //var1(u,G) * deriv2(defG) //.tr()
            //deriv2(u) * sn(G)

            // deriv2(u)
            // var1(u,G)
            //deriv2(u) //.tr() //* sn(defG).normalized()
            //deriv2(G) //.tr() //* sn(defG).normalized()
                                       ,  pt
            );
        gsInfo << "Eval:\n"<< evresult;
        gsInfo << "\nEnd ("<< evresult.rows()<< " x "<<evresult.cols()<<")\n";

        return 0;

        A.assemble(
            //tt * (

            E_m_der.tr()
              * reshape(mm,3,3)
                * E_m_der
                    // ), - u * ff
            );

        //A.assemble( var1(u,G) * var1(u,G).tr() );

        //A.assemble( var1(u,G)[0] );

        //A.assemble( deriv2(u) * var1(u,G).tr() ); // see comment 1

        //A.assemble( var2(u,u,G)[0] );

        // auto snormal = sn(G);

        // A.assemble( hessdot(u, vff )[0] ); // .normalized()

        //A.assemble( hessdot(u, var1(u,G)) );


        gsInfo<< A.rhs().transpose() <<"\n";
        gsInfo<< A.matrix().toDense().diagonal().transpose() <<"\n";

    } //for loop


    return EXIT_SUCCESS;

}// end main<|MERGE_RESOLUTION|>--- conflicted
+++ resolved
@@ -744,13 +744,7 @@
 //            deriv2(u,var1(u,G))
 //            deriv2(u)
 
-<<<<<<< HEAD
             deriv2(G,var1(u,G))
-=======
-//
-//            deriv2(G,var1(u,G))
-//            deriv2(G, var1(u,G) )
->>>>>>> d5673d2b
             // var2(u,u,defG)
 
             //var1(u,G) * deriv2(defG) //.tr()
