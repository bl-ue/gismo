/** @file gsHDomain.hpp

    @brief Provides implementation of the HDomain class.

    This file is part of the G+Smo library.

    This Source Code Form is subject to the terms of the Mozilla Public
    License, v. 2.0. If a copy of the MPL was not distributed with this
    file, You can obtain one at http://mozilla.org/MPL/2.0/.

    Author(s): G. Kiss, A. Mantzaflaris
*/


/*
// Note 1: stride(lvl): 1 << (m_index_level-lvl);
// Note 2:Translate index from lvl1 to lvl2
inline unsigned translateIndex( unsigned const & i,
                                unsigned const & lvl1,
                                unsigned const & lvl2)
{
    if ( lvl1< lvl2 )
        return i << (lvl2-lvl1);
    else // lvl1 >= lvl2
      {
    if ( lvl1< lvl2 )
        return i >> (lvl1-lvl2);
    else
        return i;
      }
}
*/

#include <gsHSplines/gsAAPolyline.h>
#include <gsCore/gsLinearAlgebra.h>
#include <gsCore/gsBoundary.h>

#include <queue>

namespace {


    // Query 1
    struct query1_visitor
    {
        typedef bool return_type;

        // initialize result as true
        static return_type init() {return true;}

        template<short_t d, class T >
        static void visitLeaf(gismo::kdnode<d,T> * leafNode , int level, return_type & res)
        {
            //if ( (!isDegenerate(*leafNode->box)) && leafNode->level != level )
            if ( leafNode->level != level )
                // if (leafNode->level != level )
                res = false;
        }
    };

    // Query 2
    struct query2_visitor
    {
        typedef bool return_type;

        // initialize result as true
        static return_type init() {return true;}

        template<short_t d, class T >
        static void visitLeaf(gismo::kdnode<d,T> * leafNode , int level, return_type & res)
        {
            //if ( (!isDegenerate(*leafNode->box)) && leafNode->level <= level )
            if ( leafNode->level <= level )
                res = false;
        }
    };

    // Query 3
    struct query3_visitor
    {
        typedef int return_type;

        // initialize result as a max possible value, since we are looking
        // for a minimum
        static return_type init() {return 1000000;}

        template<short_t d, class T >
        static void visitLeaf(gismo::kdnode<d,T> * leafNode , int , return_type & res)
        {
            //if ( (!isDegenerate(*leafNode->box)) && leafNode->level < res )
            if ( leafNode->level < res )
                res = leafNode->level;
        }
    };

    // Query 4
    struct query4_visitor
    {
        typedef int return_type;

        // initialize result as a minimum possible value, since we are
        // looking for a maximum
        static const return_type init() {return -1;}

        template<short_t d, class T >
        static void visitLeaf(gismo::kdnode<d,T> * leafNode , int , return_type & res)
        {
            //if ( (!isDegenerate(*leafNode->box)) && leafNode->level > res )
            if ( leafNode->level > res )
                res = leafNode->level;
        }
    };

}

namespace gismo {


template<short_t d, class T >
gsHDomain<d,T> * gsHDomain<d,T>::clone() const
{
    return new gsHDomain(*this);
}


template<short_t d, class T > inline bool
gsHDomain<d,T>::haveOverlap(box const & box1, box const & box2)
{
    return !( (box1.second.array() <= box1.first .array()).any() ||
              (box2.first .array() >= box1.second.array()).any() );

/* // Equivalent implelementation :

    for( unsigned i = 0; i < d; i++ )
    {
        if( (box2.second[i] <= box1.first[i] ) ||
            (box2.first[i]  >= box1.second[i]) )
            return false;
    }
    return true;
*/
}

template<short_t d, class T > inline bool
gsHDomain<d,T>::isContained(box const & box1, box const & box2)
{
    return !( (box1.first .array() < box2.first .array()).any() ||
              (box1.second.array() > box2.second.array()).any() ) ;

/* // Equivalent implelementation :

    for( unsigned i = 0; i < d; i++ )
    {
        if( (box1.first [i] <  box2.first [i] ) ||
            (box1.second[i] >  box2.second[i]) )
            return false;
    }
    return true;
*/
}

template<short_t d, class T > void
gsHDomain<d,T>::setLevel(node *_node, int lvl)
{
    // to do: non-recc.
    if ( _node->isLeaf() )
    {
        // if the level in the *_node is smaller the value of lvl we
        // modify it
        _node->level = lvl;
    }
    else
    {
        // we call the function set level for all existing children of
        // the node *_node
        setLevel(_node->left , lvl);
        setLevel(_node->right, lvl);
    }
}

template<short_t d, class T> inline bool
gsHDomain<d,T>::isDegenerate(box const & someBox)
{
    return (someBox.first.array() >= someBox.second.array()).any() ;

/* // Equivalent implelementation :
    for( unsigned i = 0; i < d; i++ )
        if( someBox.first[i] >= someBox.second[i] )
        {
            return true;
        }
    return false;
*/
}

template<short_t d, class T > void
gsHDomain<d,T>::insertBox ( point const & k1, point const & k2,
                            node *_node, int lvl) // CONSTRAINT: lvl is "minimum level"
{
    GISMO_ENSURE( lvl <= static_cast<int>(m_indexLevel), "Max index level reached..");

    // Make a box
    box iBox(k1,k2);
    if( isDegenerate(iBox) )
        return;

    // Represent box in the index level
    // iBox.first .unaryExpr(toGlobalIndex(lvl, m_index_level) );
    // iBox.second.unaryExpr(toGlobalIndex(lvl, m_index_level) );
    local2globalIndex( iBox.first , static_cast<unsigned>(lvl), iBox.first );
    local2globalIndex( iBox.second, static_cast<unsigned>(lvl), iBox.second);

    // Ensure that the box is within the valid limits
    if ( ( iBox.first.array() >= m_upperIndex.array() ).any() )
    {
        gsWarn<<" Invalid box coordinate "<<  k1.transpose() <<" at level" <<lvl<<".\n";
        return;
    }

    // Initialize stack
    std::vector<node*> stack;
    stack.reserve( 2 * (m_maxPath + d) );
    stack.push_back(_node);  //push(_node);

    node * curNode;
    while ( ! stack.empty() )
    {
        curNode = stack.back(); //top();
        stack.pop_back();       //pop();

/*
        if ( curNode->is_Node() ) // reached a leaf
        {
            if ( isDegenerate(*curNode->box) )
                continue;

            if ( isContained(*curNode->box, iBox) )
            {
                if ( lvl > curNode->level )
                    curNode->level = lvl;
            }
            else if ( haveOverlap(*curNode->box, iBox) )
            {
                curNode->nextMidSplit();
                stack.push_back(curNode);
            }
        }
        //else..
*/
        if ( curNode->isLeaf() ) // reached a leaf
        {
            // Since we reached a leaf, it should overlap with iBox

            // If this leaf is already in level lvl, then we have nothing to do
            if ( lvl <= curNode->level )
                continue;

            // Split the leaf (if possible)
            //node * newLeaf = curNode->adaptiveSplit(iBox);
            node * newLeaf = curNode->adaptiveAlignedSplit(iBox, m_indexLevel);

            // If curNode is still a leaf, its domain is almost
            // contained in iBox
            if ( !newLeaf ) //  curNode->isLeaf()
            {
                // Increase level and reccurse
                if ( ++curNode->level != lvl)
                    stack.push_back(curNode);
            }
            else // treat new child
            {
                stack.push_back(newLeaf);
            }
        }
        else // roll down the tree
        {
            if ( iBox.second[curNode->axis] <= curNode->pos)
                // iBox overlaps only left child of this split-node
                stack.push_back(curNode->left);
            else if  ( iBox.first[curNode->axis] >= curNode->pos)
                // iBox overlaps only right child of this split-node
                stack.push_back(curNode->right);
            else
            {
                // iBox overlaps both children of this split-node
                stack.push_back(curNode->left );
                stack.push_back(curNode->right);
            }
        }
    }

    // Update maximum inserted level
    if ( static_cast<unsigned>(lvl) > m_maxInsLevel)
        m_maxInsLevel = lvl;
}

template<short_t d, class T > void
<<<<<<< HEAD
gsHDomain<d,T>::sinkBox ( point const & k1,
                          point const & k2, int lvl)
=======
gsHDomain<d,T>::sinkBox(point const & k1,
                         point const & k2, int lvl)
>>>>>>> ba22ed44
{
    GISMO_ENSURE( m_maxInsLevel+1 <= m_indexLevel,
                  "Max index level might be reached..");

    // Make a box
    box iBox(k1,k2);
    if( isDegenerate(iBox) )
        return;

    // Represent box in the index level
    local2globalIndex( iBox.first , static_cast<unsigned>(lvl), iBox.first );
    local2globalIndex( iBox.second, static_cast<unsigned>(lvl), iBox.second);

    // Ensure that the box is within the valid limits
    if ( ( iBox.first.array() >= m_upperIndex.array() ).any() )
    {
        //gsWarn<<" Invalid box coordinate "<<  k1.transpose() <<" at level" <<lvl<<".\n";
        return;
    }

    // Initialize stack
    std::stack<node*, std::vector<node*> > stack;
    //stack.reserve( 2 * m_maxPath );
    stack.push(m_root);

    node * curNode;
    while ( ! stack.empty() )
    {
        curNode = stack.top();
        stack.pop();

        if ( curNode->isLeaf() ) // reached a leaf
        {
            // Since we reached a leaf, it should overlap with iBox.
            // Split the leaf (if possible)
            node * newLeaf = curNode->adaptiveAlignedSplit(iBox, m_indexLevel);

            // If curNode is still a leaf, its domain is almost
            // contained in iBox
            if ( !newLeaf ) //  implies curNode was a leaf
            {
                // Increase level
                if ( ++curNode->level > static_cast<int>(m_maxInsLevel) )
                    m_maxInsLevel = curNode->level;
            }
            else // treat new child
            {
                stack.push(newLeaf);
            }
        }
        else // walk down the tree
        {
            if ( iBox.second[curNode->axis] <= curNode->pos)
                // iBox overlaps only left child of this split-node
                stack.push(curNode->left);
            else if  ( iBox.first[curNode->axis] >= curNode->pos)
                // iBox overlaps only right child of this split-node
                stack.push(curNode->right);
            else
            {
                // iBox overlaps both children of this split-node
                stack.push(curNode->left );
                stack.push(curNode->right);
            }
        }
    }
}

template<short_t d, class T > void
gsHDomain<d,T>::makeCompressed()
{
    std::stack<node*, std::vector<node*> > tstack;
    node * curNode;

    // First step: gather all terminal nodes
    std::stack<node*, std::vector<node*> > stack;
    stack.push(m_root);
    while ( ! stack.empty() )
    {
        curNode = stack.top();
        stack.pop();

        if ( curNode->isTerminal() )
        {
            // Remember this terminal node
            tstack.push(curNode);
        }
        else if ( ! curNode->isLeaf() ) // this is a non-terminal split-node
        {
                stack.push(curNode->left );
                stack.push(curNode->right);
        }
    }

    // Second step: reccursively merge siblings that have the same level
    while ( ! tstack.empty() )
    {
        curNode = tstack.top();
        tstack.pop();

        if (curNode->left->level == curNode->right->level)
        {
            // Merge left and right
            curNode->merge();
            if ( !curNode->isRoot() &&
                  curNode->parent->isTerminal() )
                tstack.push(curNode->parent );
        }
    }

    // Store the max path length
    m_maxPath = minMaxPath().second;
}

template<short_t d, class T >
bool gsHDomain<d,T>::query1(point const & lower, point const & upper,
               int level, node  *_node) const
{ return boxSearch< query1_visitor >(upper,lower,level,_node); }

template<short_t d, class T >
bool gsHDomain<d,T>::query1(point const & lower, point const & upper,
               int level) const
{ return boxSearch< query1_visitor >(upper,lower,level,m_root); }

template<short_t d, class T >
bool gsHDomain<d,T>::query2(point const & lower, point const & upper,
               int level, node  *_node) const
{ return boxSearch< query2_visitor >(lower,upper,level,_node); }

template<short_t d, class T >
bool gsHDomain<d,T>::query2 (point const & lower, point const & upper,
                 int level) const
{ return boxSearch< query2_visitor >(lower,upper,level,m_root); }

template<short_t d, class T >
int gsHDomain<d,T>::query3(point const & lower, point const & upper,
               int level, node  *_node) const
{ return boxSearch< query3_visitor >(lower,upper,level,_node); }

template<short_t d, class T >
int gsHDomain<d,T>::query3(point const & lower, point const & upper,
               int level) const
{ return boxSearch< query3_visitor >(lower,upper,level,m_root); }

template<short_t d, class T >
int gsHDomain<d,T>::query4(point const & lower, point const & upper,
               int level, node  *_node) const
{ return boxSearch< query4_visitor >(lower,upper,level,_node); }

template<short_t d, class T >
int gsHDomain<d,T>::query4(point const & lower, point const & upper,
               int level) const
{ return boxSearch< query4_visitor >(lower,upper,level,m_root); }

template<short_t d, class T >
std::pair<typename gsHDomain<d,T>::point, typename gsHDomain<d,T>::point>
gsHDomain<d,T>::queryLevelCell(point const & lower, point const & upper,
               int level) const
{
    std::pair<point,point> tmp = boxSearch< get_cell_visitor >(lower,upper,level,m_root);
    global2localIndex(tmp.first,level,tmp.first);
    global2localIndex(tmp.second,level,tmp.second);
    return tmp;
}

template<short_t d, class T >
std::pair<typename gsHDomain<d,T>::point, typename gsHDomain<d,T>::point>
gsHDomain<d,T>::select_part(point const & k1, point const & k2,
                            point const & k3, point const & k4)
{
    // intersect boxes
    std::pair<point,point> result;

    for ( short_t i = 0; i<d; ++i)
    {
        //find the lower left corner
        result.first[i]  = ( k1[i] >= k3[i] ? k1[i] : k3[i] );
        //find the upper right corner
        result.second[i] = ( k2[i] >= k4[i] ? k4[i] : k2[i] );
    }
    return result;
}

template<short_t d, class T > void
gsHDomain<d,T>::bisectBox(box const & original, int k, T coord,
                          box & leftBox, box & rightBox )
{
    GISMO_ASSERT( ! isDegenerate(original) , "Invalid box .");
    GISMO_ASSERT( (k>=0) && (k< static_cast<int>(d)) , "Invalid axis "<< k <<".");
    leftBox = rightBox = original;
    leftBox.second[k] = rightBox.first[k] = coord;
}


template<short_t d, class T>
template<typename visitor>
typename visitor::return_type
gsHDomain<d,T>::boxSearch(point const & k1, point const & k2,
                          int level, node  *_node ) const
{
    // Make a box
    box qBox(k1,k2);
    local2globalIndex( qBox.first , static_cast<unsigned>(level), qBox.first );
    local2globalIndex( qBox.second, static_cast<unsigned>(level), qBox.second);

    GISMO_ASSERT( !isDegenerate(qBox),
                  "boxSearch: Wrong order of points defining the box (or empty box): "
                  << qBox.first.transpose() <<", "<< qBox.second.transpose() <<".\n" );

    typename visitor::return_type res = visitor::init();

/*  // under construction
    node * curNode = m_root;

    while (true)
    {
        if ( curNode->isLeaf() )
        {
            visitor::visitLeaf(curNode, level, res );

            //curNode->isRightChild();
            while ( curNode->parent != NULL &&
                    curNode != curNode->parent->left )
            {
                curNode = curNode->parent;

                if ( curNode->isLeftChild() &&
                     qBox.second[curNode->axis] <= curNode->pos )
                    //curNode = curNode->parent;
                    curNode = curNode->parent->right;
            }

            if ( curNode->parent == NULL )
                break;
            else// Found a left child,follow right simbling
                curNode = curNode->parent->right;


            // while ( curNode->parent != NULL &&
            //         curNode != curNode->parent->left)
            //     curNode = curNode->parent;

            // if ( curNode->parent == NULL )
            //     break;
            // else
            //     curNode = curNode->parent;

            // if  ( qBox.second[curNode->axis] > curNode->pos )  // overlap right ?
            //     curNode = curNode->right;
            // else
            // {
            //     while ( curNode->parent != NULL &&
            //             curNode != curNode->parent->left)
            //         curNode = curNode->parent;
            //     if ( curNode->parent == NULL )
            //         break;
            //     else
            //         curNode = curNode->parent;

            //     if  ( qBox.second[curNode->axis] > curNode->pos )  // overlap right ?
            //         curNode = curNode->right;
            //     else
            //         break;
            // }

        }
        else
        {
            if ( qBox.first[curNode->axis] < curNode->pos ) // overlap left ?
                curNode = curNode->left;
            else if  ( qBox.second[curNode->axis] > curNode->pos) // overlap right ?
                curNode = curNode->right;
            else
                break;
        }
    }

// */

// /* // implementation with stack

    std::vector<node*> stack;
    stack.reserve( 2 * m_maxPath );
    stack.push_back(_node);  //push(_node);

    node * curNode;
    while ( ! stack.empty() )
    {
        curNode = stack.back(); //top();
        stack.pop_back();       //pop();

        if ( curNode->isLeaf() )
        {
            // Visit the leaf
            GISMO_ASSERT( !isDegenerate(*curNode->box), "Encountered an empty leaf");
            visitor::visitLeaf(curNode, level, res );
        }
        else // this is a split-node
        {
            if ( qBox.second[curNode->axis] <= curNode->pos)
                // qBox overlaps only left child of this split-node
                stack.push_back(curNode->left); //push(curNode->left);
            else if  ( qBox.first[curNode->axis] >= curNode->pos)
                // qBox overlaps only right child of this split-node
                stack.push_back(curNode->right); //push(curNode->right);
            else
            {
                // qBox overlaps both children of this split-node
                stack.push_back(curNode->left ); //push(curNode->left );
                stack.push_back(curNode->right); //push(curNode->right);
            }
        }
    }
//*/
    return res;
}



template<short_t d, class T>
typename gsHDomain<d,T>::node *
gsHDomain<d,T>::pointSearch(const point & p, int level, node  *_node ) const
{
    point pp;
    local2globalIndex(p, static_cast<unsigned>(level), pp);

    GISMO_ASSERT( ( pp.array() <= m_upperIndex.array() ).all(),
        "pointSearch: Wrong input: "<< p.transpose()<<", level "<<level<<".\n" );

    std::vector<node*> stack;
    stack.reserve( 2 * m_maxPath );
    stack.push_back(_node);  //push(_node);

    node * curNode;
    while ( ! stack.empty() )
    {
        curNode = stack.back(); //top();
        stack.pop_back();       //pop();

        if ( curNode->isLeaf() )
        {
            // Point found at current node
            return curNode;
        }
        else // this is a split-node
        {
            if ( pp[curNode->axis] < curNode->pos)
                stack.push_back(curNode->left); //push(curNode->left);
            else
                stack.push_back(curNode->right); //push(curNode->right);
        }
    }
    GISMO_ERROR("pointSearch: Error ("<< p.transpose()<<").\n" );
}



/*
   Function to traverse the tree nodes without recursion and without
   stack, when parents are not stored. Not thread-safe
//
template<short_t d, class T>
template<typename visitor>
typename visitor::return_type
gsHDomain<d,T>::nodeSearchMorris() const
{
    node * curNode, * preNode;

    typename visitor::return_type i = visitor::init;
    curNode = m_root;

    while(curNode != NULL)
    {
        if(curNode->left == NULL)
        {
            visitor::visitNode(curNode, i);
            curNode = curNode->right;
        }
        else
        {
            // Find the inorder predecessor of curNode
            preNode = curNode->left;
            while(preNode->right != NULL && preNode->right != curNode)
                preNode = preNode->right;

            // Make curNode as right child of its inorder predecessor
            if(preNode->right == NULL)
            {
                preNode->right = curNode;
                curNode = curNode->left;
            }
            else
            {   // Revert the changes made in "if" part to restore the original
                preNode->right = NULL;
                visitor::visitNode(curNode, i);
                curNode = curNode->right;
            } // end if(preNode->right == NULL)
        } // end if (curNode->left == NULL)
    } // end while

    return i;
}
*/

template<short_t d, class T>
template<typename visitor>
typename visitor::return_type
gsHDomain<d,T>::nodeSearch() const
{
<<<<<<< HEAD
    typename visitor::return_type i = visitor::init();
=======
    typename visitor::return_type i = visitor::init;
>>>>>>> ba22ed44

    node * curNode = m_root;

    while(true)
    {
        visitor::visitNode(curNode, i);

        if ( !curNode->isLeaf() )
        {   //property: tree has no singles
            curNode = curNode->left;
        }
        else
        {
            while (curNode->parent != NULL &&
                   curNode != curNode->parent->left)
                curNode = curNode->parent;

            if ( curNode->isRoot() )
                break;
            else
                curNode = curNode->parent->right;
        }
    }
    return i;
}

/*
// node search version with stack (if no parents available)
template<short_t d, class T>
template<typename visitor>
typename visitor::return_type
gsHDomain<d,T>::nodeSearch() const
{
    typename visitor::return_type i = visitor::init;
    std::stack<node*, std::vector<node*> > stack;
    stack.push(m_root);

    node * curNode;
    while ( ! stack.empty() )
    {
        curNode = stack.top();
        stack.pop();
        visitor::visitNode(curNode, i);

        if ( ! curNode->isLeaf() )
        {
                stack.push(curNode->left );
                stack.push(curNode->right);
        }
    }
    return i;
}
//*/

template<short_t d, class T>
template<typename visitor>
typename visitor::return_type
gsHDomain<d,T>::leafSearch() const
{
<<<<<<< HEAD
    typename visitor::return_type i = visitor::init();
=======
    typename visitor::return_type i = visitor::init;
>>>>>>> ba22ed44

    node * curNode = m_root;

    while(true)
    {
        if ( !curNode->isLeaf() )
        {   //property: tree has no singles (only childs)
            curNode = curNode->left;
        }
        else
        {
            // Visit the leaf
            visitor::visitLeaf(curNode, i);

            while (curNode->parent != NULL &&
                   curNode != curNode->parent->left)
                curNode = curNode->parent;

            if ( curNode->isRoot() )
                break;
            else
                curNode = curNode->parent->right;
        }
    }
    return i;
}


/*
// leaf search version with stack (if no parents available)
template<short_t d, class T>
template<typename visitor>
typename visitor::return_type
gsHDomain<d,T>::leafSearch() const
{
    typename visitor::return_type i = visitor::init;
    std::stack<node*, std::vector<node*> > stack;
    stack.push(m_root);

    node * curNode;
    while ( ! stack.empty() )
    {
        curNode = stack.top();
        stack.pop();

        if ( curNode->isLeaf() )
        {
            // Visit the leaf
            visitor::visitLeaf(curNode, i);
        }
        else // this is a split-node
        {
                stack.push(curNode->left );
                stack.push(curNode->right);
        }
    }
    return i;
}
//*/

template<short_t d, class T >
std::pair<int,int>
gsHDomain<d,T>::minMaxPath() const
{
    node * curNode = m_root;
    int min = 1000000000, max = -1, cur = 0;

    while(true)
    {
        if ( !curNode->isLeaf() )
        {   //property: tree has no singles
            curNode = curNode->left;
            cur++;
        }
        else
        {
            // Update min-max
            min = math::min(min,cur);
            max = math::max(max,cur);

            while (curNode->parent != NULL &&
                   curNode != curNode->parent->left)
            {
                curNode = curNode->parent;
                cur--;
            }

            if ( curNode->isRoot() )
                break;
            else
                curNode = curNode->parent->right;
        }
    }
    return std::make_pair(min,max);
}


/*
template<short_t d, class T > int
gsHDomain<d,T>::query3Recur(box const & qBox, node *_node) const
{
    // Note: reccursive implementation of query3, qBox assumed in m_index_level indices.
    // Is kept here as an example of reccursive implementation
    GISMO_ASSERT(_node != NULL, "invalid node.");

    if( isDegenerate(qBox) )
        GISMO_ERROR("query3 says: Wrong order of points defining the box (or empty box)."
                    << qBox.first.transpose() <<", "<< qBox.second.transpose() <<".\n" );

    if ( _node->isLeaf() )
    {
        return _node->level;
    }
    else // Move down the tree
    {
        if ( qBox.second[_node->axis] <= _node->pos) //  qBox inside the left child
            return query3Recur(qBox, _node->left);
        else if  ( qBox.first[_node->axis] >= _node->pos) // qBox inside the right child
            return query3Recur(qBox, _node->right);
        else // qBox needs to be bisected into left and right
        {
            // Bisect qBox at (_node->axis, _node->pos)
            box leftBox, rightBox;
            bisectBox( qBox, _node->axis, _node->pos, leftBox, rightBox);
            // Call reccusively for both children
            const int levLeft  = query3Recur(leftBox , _node->left );
            const int levRight = query3Recur(rightBox, _node->right);
            // return the minimum
            return ( levLeft < levRight ? levLeft : levRight );
        }
    }
}
*/


template<short_t d, class T>
void gsHDomain<d,T>::getBoxes(gsMatrix<index_t>& b1, gsMatrix<index_t>& b2, gsVector<index_t>& level) const
{
    std::vector<std::vector<index_t> > boxes;

    // get all boxes in vector-format
    getBoxes_vec(boxes);

    // connect boxes which have the same levels and are
    // are aligned such that their union again is an
    // axis-aligned box.
    connect_Boxes(boxes);

    // write the result into b1, b2, and level
    b1.resize(boxes.size(),d);
    b2.resize(boxes.size(),d);
    level.resize(boxes.size());
    for(size_t i = 0; i < boxes.size(); i++){
        for(short_t j = 0; j < d; j++){
            b1(i,j) = boxes[i][j];
            b2(i,j) = boxes[i][j+d];
        }
        level[i] = boxes[i][2*d];
    }
}


template<short_t d, class T>
void gsHDomain<d,T>::getBoxesOnSide(boundary::side s, gsMatrix<index_t>& b1, gsMatrix<index_t>& b2, gsVector<index_t>& level) const
{

    getBoxes( b1, b2, level);
    std::vector<index_t> onSide;

    unsigned remainder = (s-1) % 2;
    // remainder will be
    // 0 for sides 1 (west), 3 (south/down), or 5 (front)
    // 1 for sides 2 (east), 4 (north/up),   or 6 (back)
    unsigned quotient = ( (s-1) - remainder ) / 2;
    // quotient will be
    // 0 for east/west
    // 1 for south/north or down/up
    // 2 for front/back

    if( remainder == 0 ) // sides 1 (west), 3 (south/down), or 5 (front)
    {
        // if a box touches
        for( index_t i = 0; i < b1.rows(); i++)
            if( b1(i, quotient ) == 0 )
                onSide.push_back(i);
    }
    else // remainder == 1, sides east, north/up, or back
    {
        for( index_t i = 0; i < b1.rows(); i++)
        {
            // index of upper corner
            index_t B2( b2(i, quotient ) );
            // transform to index-level
            B2 = B2 << (m_indexLevel - m_maxInsLevel);

            // check if this index is on the boundary
            if( B2 == m_upperIndex[ quotient ] )
                onSide.push_back( i );
        }
    }

    // select only the boxes on side s:
    for( size_t i=0; i < onSide.size(); i++)
    {
        b1.row(i) = b1.row( onSide[i] );
        b2.row(i) = b2.row( onSide[i] );
        level[i]  = level( onSide[i] );
    }
    b1.conservativeResize( onSide.size(), b1.cols() );
    b2.conservativeResize( onSide.size(), b2.cols() );
    level.conservativeResize( onSide.size() );
}

template<short_t d, class T>
void gsHDomain<d,T>::getBoxesInLevelIndex(gsMatrix<index_t>& b1,
              gsMatrix<index_t>& b2,
              gsVector<index_t>& level) const{
    std::vector<std::vector<index_t> > boxes;
    getBoxes_vec(boxes);
    GISMO_ASSERT(d==2 || d==3,"Wrong dimension, should be 2 or 3.");
    //is this test really necessary? florian b.
    for(size_t i = 0; i < boxes.size(); i++){
        if ((boxes[i][0]==boxes[i][d+0]) || (boxes[i][1]==boxes[i][1+d]))
        {
            boxes.erase(boxes.begin()+i);
            i--;
        }
        else if( (d == 3) && ( boxes[i][2]==boxes[i][d+2] ) )
        {
            boxes.erase(boxes.begin()+i);
            i--;
        }
    }
    gsVector<index_t,d>lowerCorner;
    gsVector<index_t,d>upperCorner;
    connect_Boxes(boxes);
    b1.resize(boxes.size(),d);
    b2.resize(boxes.size(),d);
    level.resize(boxes.size());
    for(size_t i = 0; i < boxes.size(); i++)
    {
        for(short_t j = 0; j < d; j++)
        {
//            b1(i,j) = boxes[i][j];
//            b2(i,j) = boxes[i][j+d];
            lowerCorner[j] = boxes[i][j];
            upperCorner[j] = boxes[i][j+d];
        }
        level[i] = boxes[i][2*d];
        computeLevelIndex( lowerCorner , level[i], lowerCorner );
        computeLevelIndex( upperCorner , level[i], upperCorner );
        b1.row(i) = lowerCorner;
        b2.row(i) = upperCorner;
    }
}

// Old version that only works for 2D
// Should be replaced by the "new" connect_Boxes.
// Keeping the code for the moment, in order not to loose
// the old code before the new one is properly tested.
template<short_t d, class T> void
gsHDomain<d,T>::connect_Boxes2d(std::vector<std::vector<index_t> > &boxes) const
{
    GISMO_ASSERT( d == 2, "This one only works for 2D");
    bool change = true;
    while(change){
        change =  false;
        int s = boxes.size();
        for(int i = 0; i < s;i++)
        {
            for(int j = i+1; j < s; j++)
            {
                // if the levels are the same:
                if(boxes[i][4]==boxes[j][4])
                {
                    if( (boxes[i][0]==boxes[j][0]) && (boxes[i][2]==boxes[j][2]))
                    {
                        if(boxes[i][1]==boxes[j][3])
                        {
                            boxes[i][1] = boxes[j][1];
                            boxes.erase(boxes.begin()+j);
                            s--;
                            j--;
                            change =  true;
                        }
                        if(boxes[i][3]==boxes[j][1])
                        {
                            boxes[i][3] = boxes[j][3];
                            boxes.erase(boxes.begin()+j);
                            s--;
                            j--;
                            change =  true;
                        }
                    }
                    if( (boxes[i][1]==boxes[j][1]) && (boxes[i][3]==boxes[j][3])
)
                    {
                        if(boxes[i][0]==boxes[j][2])
                        {
                            boxes[i][0] = boxes[j][0];
                            boxes.erase(boxes.begin()+j);
                            s--;
                            j--;
                            change =  true;
                        }
                        if(boxes[i][2]==boxes[j][0])
                        {
                            boxes[i][2] = boxes[j][2];
                            boxes.erase(boxes.begin()+j);
                            s--;
                            j--;
                            change =  true;
                        }
                    }
                }
            }
        }
    }
    //gsDebug<<"in the connecting fucntion"<<boxes.size()<<std::endl;
}

template<short_t d, class T> void
gsHDomain<d,T>::connect_Boxes(std::vector<std::vector<index_t> > &boxes) const
{
    bool change = true;
    while(change)
    {
        change =  false;
        int s = boxes.size();
        for(int i = 0; i < s;i++)
        {
        for(int j = i+1; j < s; j++)
        {
        if(boxes[i][2*d]==boxes[j][2*d]) // if( the levels are the same )
        {
            unsigned nmCoordLo = 0;
            unsigned nmCoordUp = 0;
            unsigned nmCountUp = 0;
            unsigned nmCountLo = 0; //...the "nm" is for non-matching

            // Compare the lower and upper corners of the boxes
            // coordinate-wise, and check if there are differences.
            // If there are differences, count and store the coordinate
            for( unsigned k=0; k < d; k++)
            {
                if( boxes[i][k] != boxes[j][k] )
                {
                    nmCountLo++;
                    nmCoordLo = k;
                }

                if( boxes[i][d+k] != boxes[j][d+k] )
                {
                    nmCountUp++;
                    nmCoordUp = k;
                }
            }

            // The boxes can only be merged, if
            // the lower and upper corners are the same,
            // except in one coordinate direction.
            if( nmCountLo == 1
                    && nmCountUp == 1
                    && nmCoordLo == nmCoordUp )
            {

                if( boxes[i][nmCoordLo] == boxes[j][d+nmCoordUp] )
                {
                    // box i is "on top" of box j.
                    // It inherits the lower corner from box j:
                    boxes[i][nmCoordLo] = boxes[j][nmCoordLo];
                    boxes.erase( boxes.begin()+j );
                    s--;
                    j--;
                    change = true;
                }

                if( boxes[i][d+nmCoordUp] == boxes[i][nmCoordLo] )
                {
                    // box i is "below" of box j.
                    // It inherits the upper corner from box j:
                    boxes[i][d+nmCoordUp] = boxes[j][d+nmCoordUp];
                    boxes.erase( boxes.begin()+j );
                    s--;
                    j--;
                    change = true;
                }
            }

        } // if boxes same level
        } // for j
        } // for i

    }
}


template<short_t d, class T>
void gsHDomain<d,T>::connect_Boxes_2(std::vector<std::vector<index_t> > &boxes) const
{
    bool change = true;
    while(change){
        change =  false;
        int s = boxes.size();
        for(int i = 0; i < s;i++)
        {
            for(int j = i+1; j < s; j++)
            {
                if(boxes[i][4]==boxes[j][4]){
                    if( (boxes[i][0]==boxes[j][0]) && (boxes[i][2]==boxes[j][2]))
                    {
                        if(boxes[i][1]==boxes[j][3])
                        {
                            boxes[i][1] = boxes[j][1];
                            boxes.erase(boxes.begin()+j);
                            s--;
                            j--;
                            change =  true;
                        }
                        if(boxes[i][3]==boxes[j][1])
                        {
                            boxes[i][3] = boxes[j][3];
                            boxes.erase(boxes.begin()+j);
                            s--;
                            j--;
                            change =  true;
                        }
                    }
                }
            }
        }
    }
    change = true;
    while(change){
        change =  false;
        int s = boxes.size();
        for(int i = 0; i < s;i++)
        {
            for(int j = i+1; j < s; j++)
            {
                if( (boxes[i][1]==boxes[j][1]) && (boxes[i][3]==boxes[j][3]))
                {
                    if(boxes[i][0]==boxes[j][2])
                    {
                        boxes[i][0] = boxes[j][0];
                        boxes.erase(boxes.begin()+j);
                        s--;
                        j--;
                        change =  true;
                    }
                    if(boxes[i][2]==boxes[j][0])
                    {
                        boxes[i][2] = boxes[j][2];
                        boxes.erase(boxes.begin()+j);
                        s--;
                        j--;
                        change =  true;
                    }
                }
            }
        }
    }




    //gsDebug<<"in the connecting fucntion"<<boxes.size()<<std::endl;
}



template<short_t d, class T> void
gsHDomain<d,T>::getBoxes_vec(std::vector<std::vector<index_t> >& boxes) const
{
    boxes.clear();

    std::stack<node*, std::vector<node*> > stack;
    //stack.reserve( 2 * m_maxPath );
    stack.push(m_root);
    node * curNode;
    while ( ! stack.empty() )
    {
        curNode = stack.top();
        stack.pop();

        if ( curNode->isLeaf() )
        {
            // We need to convert the indices to those of m_maxInsLevel
            // to be able to reconstruct the earlier results.
            const point & lowerGlob = curNode->lowCorner();
            const point & upperGlob = curNode->uppCorner();
            unsigned int level = this->m_maxInsLevel;
            point lower;
            point upper;

            global2localIndex(lowerGlob,level,lower);
            global2localIndex(upperGlob,level,upper);

            boxes.push_back(std::vector<index_t>());
            for(unsigned i = 0; i < d; i++)
            {
                boxes.back().push_back(lower[i]);
            }
            for(unsigned i = 0; i < d; i++)
            {
                boxes.back().push_back(upper[i]);
            }
            boxes.back().push_back(curNode->level);
        }
        else
        {
            stack.push(curNode->left) ;
            stack.push(curNode->right);
        }
    }
}

/*
 * functions for returning the boudaries of domains
 */
template<short_t d, class T>
std::vector< std::vector<std::vector< std::vector< index_t > > > >
gsHDomain<d,T>::getPolylines() const
{
/*
 1: Get boxes from the quadtree.
 2: Return their borderlines.

 Return structure:
 < levels < polylines_in_one_level < one_polyline < one_segment (x1, y1, x2, y2) > > > > result
 note that <x1, y1, x2, y2 > are so that (x1, y1) <=LEX  (x2, y2)
*/
    std::vector<std::vector<index_t> > boxes;
    getBoxes_vec(boxes);// Returns all leaves.

    // Get rid of boxes that are not of full dimension.
    for( std::vector< std::vector< index_t> >::iterator it = boxes.begin(); it != boxes.end(); ++it )
    {
        if( ( (*it)[0] == (*it)[2] ) || ( (*it)[0] == (*it)[2] ) )
            it = boxes.erase(it);
    }

    std::vector<std::vector<gsVSegment<T> > > seg;
    seg.resize(m_maxInsLevel+1);

    // For each level prepare the vertical lines separately
    for (unsigned int i = 0; i < boxes.size() ; i ++)
    {
        seg[boxes[i][4]].push_back(gsVSegment<index_t>(boxes[i][0],boxes[i][1],boxes[i][3], false) );
        seg[boxes[i][4]].push_back(gsVSegment<index_t>(boxes[i][2],boxes[i][1],boxes[i][3], false) );
    }

    // Process vertical lines from each level separately
    std::vector< std::vector<std::vector< std::vector<index_t > > > > result;
    for(unsigned int i = 0; i < m_maxInsLevel+1; i++)
    {
       //result.push_back(getPoly(seg[i]));
        result.push_back( getPolylinesSingleLevel( seg[i] ));
    }
    //result.push_back(getPolylinesSingleLevel(seg[0]));

    return result;
}


template<short_t d, class T>
std::vector<std::vector< std::vector<index_t > > > gsHDomain<d,T>::getPolylinesSingleLevel(std::vector<gsVSegment<T> >& seg) const
{
    // For didactic purposes the interior of the function has been refined into two procedures
    // (overal length of the older version was intimidating and people would not like to read it then =)).

    // For each x coordinate there will be a list of vertical segments with this x coord.
    std::list< std::list< gsVSegment< T > > > vert_seg_lists;

    // For returning
    std::vector< std::vector< std::vector<index_t > > > result;

    // This magically sorts seg according to x value
    std::sort( seg.begin(), seg.end() );

    // Put stuff from seg into vert_seg_lists
    std::list< gsVSegment< index_t > > segs_x; // segments with the same particular x coord
    for( typename std::vector< gsVSegment< T > >::const_iterator it_seg = seg.begin(); it_seg != seg.end(); ++it_seg )
    {
        if( segs_x.empty() || (*it_seg).getX() == segs_x.front().getX() )
            segs_x.push_back( *it_seg );
        else
        {
            vert_seg_lists.push_back( segs_x );
            segs_x.erase( segs_x.begin(), segs_x.end() );
            segs_x.push_back( *it_seg );
        }
    // Possible simplification: if( !empty && != ){ verts_seg.push_back; erase }segs_x.push_back;
    }
    vert_seg_lists.push_back( segs_x );
    // So vert_seg_lists is now the list as specified before and segs_x we do not need any further.

    // Get rid of overlaps of the segments.
    getRidOfOverlaps( vert_seg_lists );

    // And now the key point: sweepline driven connect and merge procedure
    sweeplineConnectAndMerge( result, vert_seg_lists );
    return result;
}

template <short_t d, class T>
void gsHDomain<d,T>::getRidOfOverlaps( std::list< std::list< gsVSegment<T> > >& vert_seg_lists ) const
{
    bool need_to_erase = false;
    for( typename std::list< std::list< gsVSegment<T> > >::iterator it_x = vert_seg_lists.begin(); it_x != vert_seg_lists.end(); )
    {
        // For each x coordinate substract overlapping segments.
        for( typename std::list< gsVSegment<T> >::iterator it_slow = (*it_x).begin(); it_slow != (*it_x).end(); ++it_slow)
        {
            // Don't we need to start the next already at (*it_x).begin() ?
            for( typename std::list< gsVSegment<T> >::iterator it_quick = it_slow; it_quick != (*it_x).end(); ++it_quick)
            {
                if( it_quick != it_slow )
                {
                    need_to_erase = it_slow->cannotDeleteOverlap( *it_quick) || need_to_erase;
                    // We do not actually use need_to_erase as initially intended
                    // but this prevents warnings (cannot_delete_overlap returns bool).
                }
            }
        }

        // Get rid of segments of zero length
        //if( need_to_erase )
        //{
        for( typename std::list< gsVSegment<T> >::iterator it_slow = (*it_x).begin(); it_slow != (*it_x).end();)
        {
            if( (*it_slow).length() == 0 )
            {
                (*it_x).erase( it_slow++ );
            }
            else
                ++it_slow; // Here instead of the internal for.
        }
        //need_to_erase = false;
        //}

        // There might be some empty lists;
        if( (*it_x).empty() )
            vert_seg_lists.erase( it_x++ );
        else
            ++it_x; // Here instead of the outer for.
    }
}

template <short_t d, class T>
void gsHDomain<d,T>::sweeplineConnectAndMerge( std::vector< std::vector< std::vector<index_t> > >& result,
                                               std::list< std::list< gsVSegment<T> > >& vert_seg_lists ) const
{
    /*========================
     * Algorithm description:
     *========================
     * The segments in vert_seg_lists are vertical sides of the boxes from the quadtree after getting rid of overlapping ones.
     * The sweepline proceeds from left to right.
     * Events: new x-coordinate
     * State: list of active (or open) polylines (their part to the left from the sweepline is non-empty and does not form an open polyline yet).
     * In each event we:
     * 1] Try to append vertical segments to the active lines. Report those that get closed.
     * 2] Remaining segments become polylines.
     * 3] Try to merge active polylines. Report those that get closed.
     * Remark: in kissing vertices (point, where two vertical and two horizontal line segments meet) we are allowed to turn left or right
     * BUT we are not allowed to go straight there. In other words, the interior must remain on the same hand side (left or right) the whole time.
     */

    // vector of active polylines
    std::list< gsAAPolyline<T> > act_poly;
    std::queue< gsAAPolyline<T> > poly_queue;

    for( typename std::list< std::list< gsVSegment<T> > >::iterator it_x = vert_seg_lists.begin(); it_x != vert_seg_lists.end(); ++it_x )
    {
        // Try to extend polylines by adding segments to them.
        // The funny queue procedure is a trick to make sure that none of the polylines
        // would be extended too much (i.e., over a vertex, where it should be closed).
        for( typename std::list< gsAAPolyline<T> >::const_iterator it = act_poly.begin(); it != act_poly.end(); ++it )
            poly_queue.push( *it );

        act_poly.erase( act_poly.begin(), act_poly.end() );

        gsAAPolyline<index_t> curr_poly;
        while( !poly_queue.empty() )
        {
            curr_poly = poly_queue.front();
            poly_queue.pop();
            bool is_active = true;
            for( typename std::list< gsVSegment<T> >::iterator it_seg = (*it_x).begin(); it_seg != (*it_x).end(); )
            {
                if( curr_poly.canBeExtended( *it_seg) )
                {
                    if( curr_poly.almostClosed() )
                        result.push_back( curr_poly.writeParasolid () );
                    else
                        poly_queue.push( curr_poly ); // This is the prevention of wrong behaviour in kissing vertices (cf. Remark above).


                    (*it_x).erase( it_seg++ );
                    is_active = false;
                    break;
                }
                else
                    ++it_seg;
            }
            if( is_active )
            {
                act_poly.push_back( curr_poly );
            }
        }

        // The remaining segments become polylines.
        for( typename std::list<gsVSegment<T> >::const_iterator it = (*it_x).begin(); it != (*it_x).end(); ++it )
        {
            gsAAPolyline<T> new_polyline( *it );
            act_poly.push_back( new_polyline );
        }

        // Merge, what's possible.
        // Trick: go through act_poly from left to right. Check each of them with all to the right of it in act_poly.
        // If they can be merged, move it to the end. Those more to the left are already finalised.
        // Could be replaced by sorting them first according to y-coordinate (David's suggestion) and then connecting
        // but I ran into some implementation trouble.
        for( typename std::list< gsAAPolyline<T> >::iterator it_slow = act_poly.begin(); it_slow != act_poly.end(); ++it_slow )
        {
            for( typename std::list< gsAAPolyline<T> >::iterator it_quick = it_slow; it_quick != act_poly.end(); ++it_quick)
            {
                if(( it_slow != it_quick ) && ((*it_slow).mergeWith(*it_quick)))
                {
                    act_poly.erase( it_quick );
                    act_poly.push_back( *it_slow );
                    it_slow = act_poly.erase( it_slow );
                    it_quick = it_slow;
                }
            }
        }

        // Check for closed lines as a result of the merging.
        for( typename std::list< gsAAPolyline<T> >::iterator it = act_poly.begin(); it != act_poly.end(); )
        {
            if( (*it).almostClosed() )
            {
                result.push_back( (*it).writeParasolid() );
                act_poly.erase( it++ );
            }
            else
                ++it;

        }
    }
}
    // REMARK to remember: whenever 'discard qualifiers' error, it refers to something that isn't const or to volatile


template<short_t d, class T> inline void
 gsHDomain<d,T>::computeFinestIndex( gsVector<index_t,d> const & index,
                                     unsigned lvl,
                                     gsVector<index_t,d> & result ) const
{
    for ( short_t i = 0; i!=d; ++i )
        result[i] = index[i] << (m_maxInsLevel-lvl) ;
}

template<short_t d, class T> inline void
 gsHDomain<d,T>::computeLevelIndex( gsVector<index_t,d> const & index,
                                    unsigned lvl,
                                    gsVector<index_t,d> & result ) const
{
    for ( short_t i = 0; i!=d; ++i )
        result[i] = index[i] >> (m_maxInsLevel-lvl) ;
}

template<short_t d, class T> inline void
 gsHDomain<d,T>::local2globalIndex( gsVector<index_t,d> const & index,
                    unsigned lvl,
                    gsVector<index_t,d> & result
                    ) const
{
    for ( short_t i = 0; i!=d; ++i )
        result[i] = index[i] << (m_indexLevel-lvl) ;
}

template<short_t d, class T> inline void
 gsHDomain<d,T>::global2localIndex( gsVector<index_t,d> const & index,
                                        unsigned lvl,
                                        gsVector<index_t,d> & result
    ) const
{
    for ( short_t i = 0; i!=d; ++i )
        result[i] = index[i] >> (this->m_indexLevel-lvl) ;
}
}// end namespace gismo<|MERGE_RESOLUTION|>--- conflicted
+++ resolved
@@ -295,13 +295,8 @@
 }
 
 template<short_t d, class T > void
-<<<<<<< HEAD
 gsHDomain<d,T>::sinkBox ( point const & k1,
                           point const & k2, int lvl)
-=======
-gsHDomain<d,T>::sinkBox(point const & k1,
-                         point const & k2, int lvl)
->>>>>>> ba22ed44
 {
     GISMO_ENSURE( m_maxInsLevel+1 <= m_indexLevel,
                   "Max index level might be reached..");
@@ -711,11 +706,7 @@
 typename visitor::return_type
 gsHDomain<d,T>::nodeSearch() const
 {
-<<<<<<< HEAD
     typename visitor::return_type i = visitor::init();
-=======
-    typename visitor::return_type i = visitor::init;
->>>>>>> ba22ed44
 
     node * curNode = m_root;
 
@@ -775,11 +766,7 @@
 typename visitor::return_type
 gsHDomain<d,T>::leafSearch() const
 {
-<<<<<<< HEAD
     typename visitor::return_type i = visitor::init();
-=======
-    typename visitor::return_type i = visitor::init;
->>>>>>> ba22ed44
 
     node * curNode = m_root;
 
