--- conflicted
+++ resolved
@@ -401,15 +401,9 @@
 
 // return the B-spline representation of a THB-spline subpatch
 template<short_t d, class T>
-<<<<<<< HEAD
-void gsTHBSplineBasis<d,T>::getBsplinePatchGlobal(gsVector<unsigned> b1,
-                                                  gsVector<unsigned> b2,
-                                                  unsigned level,
-=======
 void gsTHBSplineBasis<d,T>::getBsplinePatchGlobal(gsVector<index_t> b1,
                                                   gsVector<index_t> b2,
                                                   unsigned level, 
->>>>>>> b7f35075
                                                   const gsMatrix<T>& geom_coef,
                                                   gsMatrix<T>& cp,
                                                   gsKnotVector<T>& k1,
@@ -457,15 +451,9 @@
 // returns the list of B-spline patches to represent a THB-spline geometry
 template<short_t d, class T>
 void gsTHBSplineBasis<d,T>::getBsplinePatches(const gsMatrix<T>& geom_coef, gsMatrix<T>& cp,
-<<<<<<< HEAD
-                                              gsMatrix<unsigned>& b1, gsMatrix<unsigned>& b2,
-                                              gsVector<unsigned>& level, gsMatrix<unsigned>& nvertices) const
-{
-=======
                                               gsMatrix<index_t>& b1, gsMatrix<index_t>& b2,
                                               gsVector<index_t>& level, gsMatrix<index_t>& nvertices) const
 { 
->>>>>>> b7f35075
     this->m_tree.getBoxes(b1,b2,level); // splitting based on the quadtree
     int nboxes = level.size();
     //------------------------------------------------------------------------------------------------------------------------------
@@ -1255,13 +1243,8 @@
 
 
 template<short_t d, class T>
-<<<<<<< HEAD
-gsTensorBSpline<d, T>
-gsTHBSplineBasis<d,T>::getBSplinePatch(const std::vector<unsigned>& boundingBox,
-=======
 gsTensorBSpline<d, T> 
 gsTHBSplineBasis<d,T>::getBSplinePatch(const std::vector<index_t>& boundingBox,
->>>>>>> b7f35075
                                        const unsigned level,
                                        const gsMatrix<T>& geomCoefs) const
 {
@@ -1328,13 +1311,8 @@
 
                 polylines[level][line] = part1;
                 polylines[level].push_back(part2);
-<<<<<<< HEAD
-
-                std::vector<unsigned> aabb1, aabb2;
-=======
 		
                 std::vector<index_t> aabb1, aabb2;
->>>>>>> b7f35075
                 findNewAABB(part1, aabb1);
                 findNewAABB(part2, aabb2);
 
@@ -1569,13 +1547,7 @@
 
 //todo remove
 template<short_t d, class T>
-<<<<<<< HEAD
-gsSparseMatrix<T> gsTHBSplineBasis<d,T>::coarsening( const std::vector<gsSortedVector<unsigned> >& old,
-                                                     const std::vector<gsSortedVector<unsigned> >& n,
-                                                     const gsSparseMatrix<T,RowMajor> & transfer) const
-=======
 gsSparseMatrix<T> gsTHBSplineBasis<d,T>::coarsening( const std::vector<gsSortedVector<index_t> >& old, const std::vector<gsSortedVector<index_t> >& n, const gsSparseMatrix<T,RowMajor> & transfer) const
->>>>>>> b7f35075
 {
     int size1= 0, size2 = 0;
     int glob_numb = 0;//continous numbering of hierarchical basis
