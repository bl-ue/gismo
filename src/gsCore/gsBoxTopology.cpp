--- conflicted
+++ resolved
@@ -134,12 +134,11 @@
     return getNeighbour(ps, result, a);
 }
 
-<<<<<<< HEAD
 bool gsBoxTopology::getAllNeighbours(const patchSide& ps ,std::vector<patchSide> & result) const
 {
     bool found = false;
 
-    for ( unsigned i = 0; i < m_interfaces.size(); ++i )
+    for ( size_t i = 0; i < m_interfaces.size(); ++i )
     {
         if ( m_interfaces[i].first() == ps )
         {
@@ -155,10 +154,7 @@
     return found;
 }
 
-const boundaryInterface * gsBoxTopology::findInterface(const int b1, const int b2) const
-=======
 const boundaryInterface * gsBoxTopology::findInterface(const size_t b1, const size_t b2) const
->>>>>>> 1fe5f578
 {
     for ( size_t i = 0; i < m_interfaces.size(); ++i )
     {
