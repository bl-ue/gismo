/** @file gsG1AuxiliaryEdgeMultiplePatches.h
 *
    @brief Reparametrize the Geometry for one Interface

    This file is part of the G+Smo library.

    This Source Code Form is subject to the terms of the Mozilla Public
    License, v. 2.0. If a copy of the MPL was not distributed with this
    file, You can obtain one at http://mozilla.org/MPL/2.0/.

    Author(s): A. Farahat
*/

#pragma once

#include <gismo.h>
#include <gsCore/gsMultiPatch.h>
#include <gsG1Basis/gsG1AuxiliaryPatch.h>
# include <gsG1Basis/gsApproxG1BasisEdge.h>
# include <gsG1Basis/gsG1ASGluingData.h>
# include <gsG1Basis/gsG1OptionList.h>

namespace gismo
{


class gsG1AuxiliaryEdgeMultiplePatches
{

public:

    // Constructor for one patch and it's boundary
    gsG1AuxiliaryEdgeMultiplePatches(const gsMultiPatch<> & sp, const size_t patchInd){
        auxGeom.push_back(gsG1AuxiliaryPatch(sp.patch(patchInd), patchInd));
    }

    // Constructor for two patches along the common interface
    gsG1AuxiliaryEdgeMultiplePatches(const gsMultiPatch<> & mp, const size_t firstPatch, const size_t secondPatch){
        auxGeom.push_back(gsG1AuxiliaryPatch(mp.patch(firstPatch), firstPatch));
        auxGeom.push_back(gsG1AuxiliaryPatch(mp.patch(secondPatch), secondPatch));
    }


    // Compute topology
    // After computeTopology() the patches will have the same patch-index as the position-index in auxGeom
    // EXAMPLE: global patch-index-order inside auxGeom: [2, 3, 4, 1, 0]
    //          in auxTop: 2->0, 3->1, 4->2, 1->3, 0->4
    gsMultiPatch<> computeAuxTopology(){
        gsMultiPatch<> auxTop;
        for(unsigned i = 0; i <  auxGeom.size(); i++){
            if(auxGeom[i].getPatch().orientation() == -1)
            {
                auxGeom[i].swapAxis();
//                gsInfo << "Changed axis on patch: " << auxGeom[i].getGlobalPatchIndex() << "\n";
            }
            auxTop.addPatch(auxGeom[i].getPatch());
        }
        auxTop.computeTopology();
        return auxTop;
    }


    gsMultiPatch<> reparametrizeG1Interface(){
        gsMultiPatch<> repTop(this->computeAuxTopology());

        if(repTop.interfaces()[0].second().side().index() == 1 && repTop.interfaces()[0].first().side().index() == 3)
            return repTop;

        // Right patch along the interface. Patch 0 -> v coordinate. Edge west along interface
        switch (repTop.interfaces()[0].second().side().index())
        {
            case 1:
//                gsInfo << "Global patch: " << auxGeom[0].getGlobalPatchIndex() << "\tLocal patch: " << repTop.interfaces()[0].second().patch << " not rotated\n";
                break;
            case 4: auxGeom[0].rotateParamClock();
//                gsInfo << "Global patch: " << auxGeom[0].getGlobalPatchIndex() <<"\tLocal patch: " << repTop.interfaces()[0].second().patch << " rotated clockwise\n";
                break;
            case 3: auxGeom[0].rotateParamAntiClock();
//                gsInfo << "Global patch: " << auxGeom[0].getGlobalPatchIndex() <<"\tLocal patch: " << repTop.interfaces()[0].second().patch << " rotated anticlockwise\n";
                break;
            case 2: auxGeom[0].rotateParamAntiClockTwice();
//                gsInfo << "Global patch: " << auxGeom[0].getGlobalPatchIndex() <<"\tLocal patch: " << repTop.interfaces()[0].second().patch << " rotated twice anticlockwise\n";
                break;
            default:
                break;
        }

        // Left patch along the interface. Patch 1 -> u coordinate. Edge south along interface
        switch (repTop.interfaces()[0].first().side().index())
        {
            case 3:
//                gsInfo << "Global patch: " << auxGeom[1].getGlobalPatchIndex() <<"\tLocal patch: " << repTop.interfaces()[0].first().patch << " not rotated\n";
                break;
            case 4: auxGeom[1].rotateParamAntiClockTwice();
//                gsInfo << "Global patch: " << auxGeom[1].getGlobalPatchIndex() <<"\tLocal patch: " << repTop.interfaces()[0].first().patch << " rotated twice anticlockwise\n";
                break;
            case 2: auxGeom[1].rotateParamAntiClock();
//                gsInfo << "Global patch: " << auxGeom[1].getGlobalPatchIndex() <<"\tLocal patch: " << repTop.interfaces()[0].first().patch << " rotated anticlockwise\n";
                break;
            case 1: auxGeom[1].rotateParamClock();
//                gsInfo << "Global patch: " << auxGeom[1].getGlobalPatchIndex() <<"\tLocal patch: " << repTop.interfaces()[0].first().patch << " rotated clockwise\n";
                break;
            default:
                break;
        }
       return this->computeAuxTopology();
    }


    gsMultiPatch<> reparametrizeG1Boundary(const int bInd){
        gsMultiPatch<> repTop(this->computeAuxTopology());
        if(auxGeom[0].getOrient())
        {
            switch (bInd)
            {
                case 3:
//                    gsInfo << "Global patch: " << auxGeom[0].getGlobalPatchIndex() << " not rotated\n";
                    break;
                case 2:
                    auxGeom[0].rotateParamClock();
//                    gsInfo << "Global patch: " << auxGeom[0].getGlobalPatchIndex() << " rotated clockwise\n";
                    break;
                case 4:
                    auxGeom[0].rotateParamAntiClockTwice();
//                    gsInfo << "Global patch: " << auxGeom[0].getGlobalPatchIndex() << " rotated twice anticlockwise\n";
                    break;
                case 1:
                    auxGeom[0].rotateParamAntiClock();
//                    gsInfo << "Global patch: " << auxGeom[0].getGlobalPatchIndex() << " rotated anticlockwise\n";
                    break;
            }
        }
        else
        {
            switch (bInd)
            {
                case 1:
//                    gsInfo << "Global patch: " << auxGeom[0].getGlobalPatchIndex() << " not rotated\n";
                    break;
                case 4:
                    auxGeom[0].rotateParamClock();
//                    gsInfo << "Global patch: " << auxGeom[0].getGlobalPatchIndex() << " rotated clockwise\n";
                    break;
                case 2:
                    auxGeom[0].rotateParamAntiClockTwice();
//                    gsInfo << "Global patch: " << auxGeom[0].getGlobalPatchIndex() << " rotated twice anticlockwise\n";
                    break;
                case 3:
                    auxGeom[0].rotateParamAntiClock();
//                    gsInfo << "Global patch: " << auxGeom[0].getGlobalPatchIndex() << " rotated anticlockwise\n";
                    break;
            }
        }
        return this->computeAuxTopology();
    }


    void computeG1InterfaceBasis(gsG1OptionList g1OptionList){

        gsMultiPatch<> mp_init;
        mp_init.addPatch(auxGeom[0].getPatch());// Right -> 0 = v along the interface
        mp_init.addPatch(auxGeom[1].getPatch()); // Left -> 1 = u along the interface

        gsMultiPatch<> test_mp(this->reparametrizeG1Interface()); // auxGeom contains now the reparametrized geometry
        gsMultiBasis<> test_mb(test_mp);

        gsApproxG1BasisEdge<real_t> g1BasisEdge_0(test_mp.patch(0), test_mb.basis(0), 1, false, g1OptionList);
        gsApproxG1BasisEdge<real_t> g1BasisEdge_1(test_mp.patch(1), test_mb.basis(1), 0, false, g1OptionList);
        gsMultiPatch<> g1Basis_0, g1Basis_1;

        g1BasisEdge_0.setG1BasisEdge(g1Basis_0);
        g1BasisEdge_1.setG1BasisEdge(g1Basis_1);

<<<<<<< HEAD
        gsG1ASGluingData<real_t> g1BasisEdge(test_mp, test_mb);

        if (g1OptionList.getInt("gluingData")==gluingData::global)
            gluingDataCondition(g1BasisEdge_0.get_alpha(),g1BasisEdge_1.get_alpha(),g1BasisEdge_0.get_beta(),g1BasisEdge_1.get_beta());
=======
//        if (g1OptionList.getInt("gluingData")==gluingData::global)
//            gluingDataCondition(g1BasisEdge_0.get_alpha(),g1BasisEdge_1.get_alpha(),g1BasisEdge_0.get_beta(),g1BasisEdge_1.get_beta());
>>>>>>> 34328d7d

        g1BasisEdge_0.plotGluingData(0);

//      Patch 0 -> Right
        auxGeom[0].parametrizeBasisBack(g1Basis_0);

//      Patch 1 -> Left
        auxGeom[1].parametrizeBasisBack(g1Basis_1);

//        if (g1OptionList.getInt("gluingData")==gluingData::global)
//            g1ConditionRep(g1BasisEdge_0.get_alpha(),g1BasisEdge_1.get_alpha(),g1Basis_0,g1Basis_1);

    }


    void computeG1BoundaryBasis(gsG1OptionList g1OptionList, const int boundaryInd){
        gsMultiPatch<> test_mp(this->reparametrizeG1Boundary(boundaryInd));
        gsMultiBasis<> test_mb(test_mp);

        gsApproxG1BasisEdge<real_t> g1BasisEdge(test_mp, test_mb, 1, true, g1OptionList);
        gsMultiPatch<> g1Basis_edge;
        g1BasisEdge.setG1BasisEdge(g1Basis_edge);

        auxGeom[0].parametrizeBasisBack(g1Basis_edge);
    }

    gsG1AuxiliaryPatch & getSinglePatch(const unsigned i){
        return auxGeom[i];
    }

    void gluingDataCondition(gsBSpline<> alpha_0, gsBSpline<> alpha_1, gsBSpline<> beta_0, gsBSpline<> beta_1)
    {
        // BETA
        // first,last,interior,mult_ends,mult_interior,degree
        gsBSplineBasis<> basis_edge = dynamic_cast<gsBSplineBasis<> &>(auxGeom[0].getPatch().basis().component(1)); // 0 -> v, 1 -> u
        index_t m_p = basis_edge.maxDegree(); // Minimum degree at the interface // TODO if interface basis are not the same

        gsKnotVector<> kv(0, 1, basis_edge.numElements()-1, 2 * m_p  + 1, 2 * m_p - 1 );
        gsBSplineBasis<> bsp(kv);

        gsMatrix<> greville = bsp.anchors();
        gsMatrix<> uv1, uv0, ev1, ev0;

        const index_t d = 2;
        gsMatrix<> D0(d,d);

        gsGeometry<>::Ptr beta_temp;

        uv0.setZero(2,greville.cols());
        uv0.bottomRows(1) = greville;

        uv1.setZero(2,greville.cols());
        uv1.topRows(1) = greville;

        const gsGeometry<> & P0 = auxGeom[0].getPatch(); // iFace.first().patch = 1
        const gsGeometry<> & P1 = auxGeom[1].getPatch(); // iFace.second().patch = 0
        // ======================================

        // ======== Determine bar{beta} ========
        for(index_t i = 0; i < uv1.cols(); i++)
        {
            P0.jacobian_into(uv0.col(i),ev0);
            P1.jacobian_into(uv1.col(i),ev1);

            D0.col(1) = ev0.col(0); // (DuFL, *)
            D0.col(0) = ev1.col(1); // (*,DuFR)

            uv0(0,i) = D0.determinant();
        }

        beta_temp = bsp.interpolateData(uv0.topRows(1), uv0.bottomRows(1));
        gsBSpline<> beta = dynamic_cast<gsBSpline<> &> (*beta_temp);


        index_t p_size = 10000;
        gsMatrix<> points(1, p_size);
        points.setRandom();
        points = points.array().abs();

        gsVector<> vec;
        vec.setLinSpaced(p_size,0,1);
        points = vec.transpose();

        gsMatrix<> temp;
        temp = alpha_1.eval(points).cwiseProduct(beta_0.eval(points))
            + alpha_0.eval(points).cwiseProduct(beta_1.eval(points))
            - beta.eval(points);


        gsInfo << "Conditiontest Gluing data: \n" << temp.array().abs().maxCoeff() << "\n\n";


    }

    void g1ConditionRep(gsBSpline<> alpha_0, gsBSpline<> alpha_1, gsMultiPatch<> g1Basis_0,  gsMultiPatch<> g1Basis_1)
    {
        // BETA
        // first,last,interior,mult_ends,mult_interior,degree
        gsBSplineBasis<> basis_edge = dynamic_cast<gsBSplineBasis<> &>(auxGeom[0].getPatch().basis().component(1)); // 0 -> v, 1 -> u
        index_t m_p = basis_edge.maxDegree(); // Minimum degree at the interface // TODO if interface basis are not the same

        gsKnotVector<> kv(0, 1, basis_edge.numElements()-1, 2 * m_p  + 1, 2 * m_p - 1 );
        gsBSplineBasis<> bsp(kv);

        gsMatrix<> greville = bsp.anchors();
        gsMatrix<> uv1, uv0, ev1, ev0;

        const index_t d = 2;
        gsMatrix<> D0(d,d);

        gsGeometry<>::Ptr beta_temp;

        uv0.setZero(2,greville.cols());
        uv0.bottomRows(1) = greville;

        uv1.setZero(2,greville.cols());
        uv1.topRows(1) = greville;

        const gsGeometry<> & P0 = auxGeom[0].getPatch(); // iFace.first().patch = 1
        const gsGeometry<> & P1 = auxGeom[1].getPatch(); // iFace.second().patch = 0
        // ======================================

        // ======== Determine bar{beta} ========
        for(index_t i = 0; i < uv1.cols(); i++)
        {
            P0.jacobian_into(uv0.col(i),ev0);
            P1.jacobian_into(uv1.col(i),ev1);

            D0.col(1) = ev0.col(0); // (DuFL, *)
            D0.col(0) = ev1.col(1); // (*,DuFR)

            uv0(0,i) = D0.determinant();
        }

        beta_temp = bsp.interpolateData(uv0.topRows(1), uv0.bottomRows(1));
        gsBSpline<> beta = dynamic_cast<gsBSpline<> &> (*beta_temp);



        index_t p_size = 10000;
        gsMatrix<> points(1, p_size);
        points.setRandom();
        points = points.array().abs();

        gsVector<> vec;
        vec.setLinSpaced(p_size,0,1);
        points = vec.transpose();

        gsMatrix<> points2d_0(2, p_size);
        gsMatrix<> points2d_1(2, p_size);

        points2d_0.setZero();
        points2d_1.setZero();
        points2d_0.row(1) = points; // v
        points2d_1.row(0) = points; // u

        real_t g1Error = 0;

        for (size_t i = 0; i < g1Basis_0.nPatches(); i++)
        {
            gsMatrix<> temp;
            temp = alpha_1.eval(points).cwiseProduct(g1Basis_0.patch(i).deriv(points2d_0).topRows(1))
                + alpha_0.eval(points).cwiseProduct(g1Basis_1.patch(i).deriv(points2d_1).bottomRows(1))
                + beta.eval(points).cwiseProduct(g1Basis_0.patch(i).deriv(points2d_0).bottomRows(1));

            if (temp.array().abs().maxCoeff() > g1Error)
                g1Error = temp.array().abs().maxCoeff();
        }

        gsInfo << "Conditiontest G1 continuity Rep: \n" << g1Error << "\n\n";
    }


protected:
    std::vector<gsG1AuxiliaryPatch> auxGeom;
};
}
<|MERGE_RESOLUTION|>--- conflicted
+++ resolved
@@ -171,15 +171,11 @@
         g1BasisEdge_0.setG1BasisEdge(g1Basis_0);
         g1BasisEdge_1.setG1BasisEdge(g1Basis_1);
 
-<<<<<<< HEAD
-        gsG1ASGluingData<real_t> g1BasisEdge(test_mp, test_mb);
-
-        if (g1OptionList.getInt("gluingData")==gluingData::global)
-            gluingDataCondition(g1BasisEdge_0.get_alpha(),g1BasisEdge_1.get_alpha(),g1BasisEdge_0.get_beta(),g1BasisEdge_1.get_beta());
-=======
+        //gsG1ASGluingData<real_t> g1BasisEdge(test_mp, test_mb);
+
 //        if (g1OptionList.getInt("gluingData")==gluingData::global)
 //            gluingDataCondition(g1BasisEdge_0.get_alpha(),g1BasisEdge_1.get_alpha(),g1BasisEdge_0.get_beta(),g1BasisEdge_1.get_beta());
->>>>>>> 34328d7d
+
 
         g1BasisEdge_0.plotGluingData(0);
 
