--- conflicted
+++ resolved
@@ -246,19 +246,6 @@
     numBasisFunctions[2] = numBasisFunctions[2].array() + numBasisFunctions[1].last();
     numBasisFunctions[3] = numBasisFunctions[3].array() + numBasisFunctions[2].last();
     numBasisFunctions[4] = numBasisFunctions[4].array() + numBasisFunctions[3].last();
-<<<<<<< HEAD
-/*
-    gsInfo << "Num Basis Functions " << numBasisFunctions[5] << "\n";
-    gsInfo << "Num Interface Functions " << numBasisFunctions[0] << "\n";
-    gsInfo << "Num Edges Functions " << numBasisFunctions[1] << "\n";
-    gsInfo << "Num Boundary Edges Functions " << numBasisFunctions[3] << "\n";
-    gsInfo << "Num Vertex Functions " << numBasisFunctions[2] << "\n";
-    gsInfo << "Num Boundary Vertex Functions " << numBasisFunctions[4] << "\n";
-    gsInfo << "Kind of Vertex Functions " << kindOfVertex << "\n";
-    gsInfo << "Size of plus space Bdy  " << sizePlusBdy << "\n";
-    gsInfo << "Size of plus space Int  " << sizePlusInt << "\n";
-*/
-=======
 
 //    gsInfo << "Num Basis Functions " << numBasisFunctions[5] << "\n";
 //    gsInfo << "Num Interface Functions " << numBasisFunctions[0] << "\n";
@@ -270,7 +257,6 @@
 //    gsInfo << "Size of plus space Bdy  " << sizePlusBdy << "\n";
 //    gsInfo << "Size of plus space Int  " << sizePlusInt << "\n";
 
->>>>>>> 0d8eed0e
     // Setting the final matrix
     dim_K = numBasisFunctions[5].last(); // interior basis dimension
     dim_G1_Dofs = numBasisFunctions[2].last() ; // edges basis dimension
@@ -517,24 +503,12 @@
                 index_t ii = numBasisFunctions[4][rowVertex] + i;
                 g1Basis.at(patchIdx).addPatch(temp_basis.makeGeometry(D_sparse.block(ii,numBasisFunctions[5][patchIdx],1,temp_basis.size()).transpose() *
                     m_g1.at(ii)));
-<<<<<<< HEAD
-=======
-
-//                if (rowVertex == 1)
-//                    gsInfo << "Vertex: " << m_g1.at(ii) << "\n";
->>>>>>> 0d8eed0e
             }
             for (size_t i = 0; i < numBasisFunctions[2][rowVertex+1] - numBasisFunctions[2][rowVertex]; i++) // each dofs vertex
             {
                 index_t ii = numBasisFunctions[2][rowVertex] + i;
                 g1Basis.at(patchIdx).addPatch(temp_basis.makeGeometry(D_sparse.block(ii,numBasisFunctions[5][patchIdx],1,temp_basis.size()).transpose() *
                     solVector.at(ii)));
-<<<<<<< HEAD
-=======
-
-//                if (rowVertex == 1)
-//                    gsInfo << "Vertex interior: " << solVector.at(ii) << "\n";
->>>>>>> 0d8eed0e
             }
         }
     }
