--- conflicted
+++ resolved
@@ -147,11 +147,8 @@
 
                 }
 
-<<<<<<< HEAD
-=======
                 alpha = isBoundary ? alpha.setOnes() : alpha; // For the boundary, only on Patch 0
 
->>>>>>> 19ca4b0c
                 rhsVals_bar.at(i) = alpha.cwiseProduct(N_j_minus.cwiseProduct(N_1));
 
                 localMat_bar.at(i).setZero(numActive, numActive);
